/*
Copyright 2012 Twitter, Inc.

Licensed under the Apache License, Version 2.0 (the "License");
you may not use this file except in compliance with the License.
You may obtain a copy of the License at

http://www.apache.org/licenses/LICENSE-2.0

Unless required by applicable law or agreed to in writing, software
distributed under the License is distributed on an "AS IS" BASIS,
WITHOUT WARRANTIES OR CONDITIONS OF ANY KIND, either express or implied.
See the License for the specific language governing permissions and
limitations under the License.
*/
package com.twitter.scalding

import java.io.Serializable
import java.lang.reflect.{ Type, ParameterizedType }

import cascading.pipe.Pipe
import cascading.tap.SinkMode
import cascading.tuple.{ Tuple, TupleEntry, Fields }

import com.fasterxml.jackson.core.`type`.TypeReference
import com.fasterxml.jackson.module.scala._
import com.fasterxml.jackson.databind.ObjectMapper

/**
 * This Source writes out the TupleEntry as a simple JSON object, using the field
 * names as keys and the string representation of the values.
 *
 * TODO: it would be nice to have a way to add read/write transformations to pipes
 * that doesn't require extending the sources and overriding methods.
 *
 * @param failOnEmptyLines When set to false, it just skips empty lines instead of failing the jobs. Defaults to true
 *                         for backwards compatibility.
 */
case class JsonLine(p: String, fields: Fields = Fields.ALL,
<<<<<<< HEAD
  override val sinkMode: SinkMode = SinkMode.REPLACE, failOnEmptyLines: Boolean = true)
=======
  override val sinkMode: SinkMode = SinkMode.REPLACE,
  override val transformInTest: Boolean = false)
>>>>>>> d0ca3506
  extends FixedPathSource(p) with TextLineScheme {

  import Dsl._
  import JsonLine._

  override def transformForWrite(pipe: Pipe) = pipe.mapTo(fields -> 'json) {
    t: TupleEntry => mapper.writeValueAsString(TupleConverter.ToMap(t))
  }

  override def transformForRead(pipe: Pipe) = {
    @scala.annotation.tailrec
    def nestedRetrieval(node: Option[Map[String, AnyRef]], path: List[String]): AnyRef = {
      (path, node) match {
        case (_, None) => null
        case (h :: Nil, Some(fs)) => fs.get(h).orNull
        case (h :: tail, Some(fs)) => fs.get(h).orNull match {
          case fs: Map[String, AnyRef] => nestedRetrieval(Option(fs), tail)
          case _ => null
        }
        case (Nil, _) => null
      }
    }

    val splitFields = (0 until fields.size).map { i: Int => fields.get(i).toString.split('.').toList }

    pipe.collectTo[String, Tuple]('line -> fields) {
      case line: String if failOnEmptyLines || line.trim.nonEmpty =>
        val fs: Map[String, AnyRef] = mapper.readValue(line, mapTypeReference)
        val values = splitFields.map { nestedRetrieval(Option(fs), _) }
        new cascading.tuple.Tuple(values: _*)
    }
  }

  override def toString = "JsonLine(" + p + ", " + fields.toString + ")"
}

/**
 * TODO: at the next binary incompatible version remove the AbstractFunction2/scala.Serializable jank which
 * was added to get mima to not report binary errors
 */
<<<<<<< HEAD
object JsonLine extends scala.runtime.AbstractFunction4[String, Fields, SinkMode, Boolean, JsonLine] with Serializable
  with scala.Serializable {
=======
object JsonLine extends scala.runtime.AbstractFunction4[String, Fields, SinkMode, Boolean, JsonLine] with Serializable with scala.Serializable {
>>>>>>> d0ca3506

  val mapTypeReference = typeReference[Map[String, AnyRef]]

  private[this] def typeReference[T: Manifest] = new TypeReference[T] {
    override def getType = typeFromManifest(manifest[T])
  }

  private[this] def typeFromManifest(m: Manifest[_]): Type = {
    if (m.typeArguments.isEmpty) { m.erasure }
    else new ParameterizedType {
      def getRawType = m.erasure

      def getActualTypeArguments = m.typeArguments.map(typeFromManifest).toArray

      def getOwnerType = null
    }
  }

  val mapper = new ObjectMapper()
  mapper.registerModule(DefaultScalaModule)

}<|MERGE_RESOLUTION|>--- conflicted
+++ resolved
@@ -37,12 +37,9 @@
  *                         for backwards compatibility.
  */
 case class JsonLine(p: String, fields: Fields = Fields.ALL,
-<<<<<<< HEAD
-  override val sinkMode: SinkMode = SinkMode.REPLACE, failOnEmptyLines: Boolean = true)
-=======
   override val sinkMode: SinkMode = SinkMode.REPLACE,
-  override val transformInTest: Boolean = false)
->>>>>>> d0ca3506
+  override val transformInTest: Boolean = false,
+  failOnEmptyLines: Boolean = true)
   extends FixedPathSource(p) with TextLineScheme {
 
   import Dsl._
@@ -83,12 +80,8 @@
  * TODO: at the next binary incompatible version remove the AbstractFunction2/scala.Serializable jank which
  * was added to get mima to not report binary errors
  */
-<<<<<<< HEAD
-object JsonLine extends scala.runtime.AbstractFunction4[String, Fields, SinkMode, Boolean, JsonLine] with Serializable
-  with scala.Serializable {
-=======
-object JsonLine extends scala.runtime.AbstractFunction4[String, Fields, SinkMode, Boolean, JsonLine] with Serializable with scala.Serializable {
->>>>>>> d0ca3506
+object JsonLine extends scala.runtime.AbstractFunction5[String, Fields, SinkMode, Boolean, Boolean, JsonLine]
+  with Serializable with scala.Serializable {
 
   val mapTypeReference = typeReference[Map[String, AnyRef]]
 
