--- conflicted
+++ resolved
@@ -318,12 +318,8 @@
   }
   def forceToReducers: Grouped[K,T] =
     new Grouped(pipe, ordering, streamMapFn, valueSort, reducers, true)
-<<<<<<< HEAD
   // TODO: this and sorted are redundant, remove one
-  def withSortOrdering(so : Ordering[T]) : Grouped[K,T] = {
-=======
   def withSortOrdering[U >: T](so : Ordering[U]) : Grouped[K,T] = {
->>>>>>> d2dabf87
     // Set the sorting with unreversed
     assert(valueSort.isEmpty, "Can only call withSortOrdering once")
     assert(streamMapFn.isEmpty, "Cannot sort after a mapValueStream")
@@ -396,11 +392,7 @@
   override def reduce[U >: T](fn : (U,U) => U) : TypedPipe[(K,U)] = {
     if(valueSort.isEmpty && streamMapFn.isEmpty) {
       // We can optimize mapside:
-<<<<<<< HEAD
-      operate[T] { _.reduce[T]('value -> 'value)(fn)(TupleSetter.of[T], TupleConverter.of[T]) }
-=======
-      operate[U] { _.reduce[U]('value -> 'value)(fn)(SingleSetter, singleConverter[U]) }
->>>>>>> d2dabf87
+      operate[U] { _.reduce[U]('value -> 'value)(fn)(TupleSetter.of[U], TupleConverter.of[U]) }
     }
     else {
       // Just fall back to the mapValueStream based implementation:
