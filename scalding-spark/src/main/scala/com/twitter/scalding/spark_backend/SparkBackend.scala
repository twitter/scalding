--- conflicted
+++ resolved
@@ -18,8 +18,6 @@
   final case object IdentityPartitionComputer extends PartitionComputer {
     def apply(currentNumPartitions: Int): Int = currentNumPartitions
   }
-<<<<<<< HEAD
-=======
 
   /**
    * A PartitionComputer which returns the desired number of partitions given the configured
@@ -30,38 +28,19 @@
    * 2. If we have a configured a max number of partitions, we cap the result of 1 by this number. Otherwise,
    *    just return the result of 1.
    */
->>>>>>> 5037c861
   final case class ConfigPartitionComputer(config: Config, scaldingReducers: Option[Int]) extends PartitionComputer {
     def apply(currentNumPartitions: Int): Int = {
       val maxPartitions = config.getMaxPartitionCount
       val getReducerScaling = config.getReducerScaling.getOrElse(1.0D)
-<<<<<<< HEAD
-      val candidates = scaldingReducers match {
-        case None =>
-          currentNumPartitions
-        case Some(i) if i < 0 =>
-=======
       val candidate = scaldingReducers match {
         case None =>
           currentNumPartitions
         case Some(i) if i <= 0 =>
           // scaldingReducers should be > 0, otherwise we default to the current number of partitions
->>>>>>> 5037c861
           currentNumPartitions
         case Some(red) =>
           (getReducerScaling * red).toInt
       }
-<<<<<<< HEAD
-      if (candidates > 0) {
-        maxPartitions match {
-          case Some(maxP) =>
-            Math.min(maxP, candidates)
-          case None =>
-            candidates
-        }
-      } else {
-        1
-=======
       if (candidate > 0) {
         maxPartitions match {
           case Some(maxP) =>
@@ -74,7 +53,6 @@
         1
       } else {
         throw new IllegalArgumentException("Got a negative partition count. Check configured maxPartitionCount or reducerScaling.")
->>>>>>> 5037c861
       }
     }
   }
@@ -156,7 +134,6 @@
           val op = rec(input) // linter:disable:UndesirableTypeInference
           op.map(fn)
         case (m @ MergedTypedPipe(_, _), rec) =>
-<<<<<<< HEAD
           // Spark can handle merging several inputs at once,
           // but won't otherwise optimize if not given in
           // one batch
@@ -167,13 +144,6 @@
               val pc = ConfigPartitionComputer(config, None)
               Op.Merged(pc, rec(h), rest.map(rec(_)))
           }
-=======
-          def go[A](m: MergedTypedPipe[A]): Op[A] = {
-            val pc = ConfigPartitionComputer(config, None)
-            rec(m.left).merge(pc, rec(m.right))
-          }
-          go(m)
->>>>>>> 5037c861
         case (SourcePipe(src), _) =>
           Op.Source(config, src, srcs(src))
         case (slk @ SumByLocalKeys(_, _), rec) =>
