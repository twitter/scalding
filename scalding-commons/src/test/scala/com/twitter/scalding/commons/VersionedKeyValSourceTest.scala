/*
Copyright 2012 Twitter, Inc.

Licensed under the Apache License, Version 2.0 (the "License");
you may not use this file except in compliance with the License.
You may obtain a copy of the License at

http://www.apache.org/licenses/LICENSE-2.0

Unless required by applicable law or agreed to in writing, software
distributed under the License is distributed on an "AS IS" BASIS,
WITHOUT WARRANTIES OR CONDITIONS OF ANY KIND, either express or implied.
See the License for the specific language governing permissions and
limitations under the License.
*/
package com.twitter.scalding.commons.source

import org.apache.hadoop.fs.Path
import org.scalatest.{ Matchers, WordSpec }
import com.twitter.scalding._
import com.twitter.scalding.commons.datastores.VersionedStore
<<<<<<< HEAD
import com.twitter.scalding.typed.IterablePipe
import com.twitter.bijection.Injection
import com.google.common.io.Files
import org.apache.hadoop.mapred.{SequenceFileInputFormat, JobConf}

import java.io.File
=======
import com.twitter.bijection.Injection
import com.google.common.io.Files
import org.apache.hadoop.mapred.JobConf
import java.io.{ File, FileWriter }
>>>>>>> 2f99c39f
// Use the scalacheck generators
import scala.collection.mutable.Buffer

class TypedWriteIncrementalJob(args: Args) extends Job(args) {
  import RichPipeEx._
  val pipe = TypedPipe.from(TypedTsv[Int]("input"))

  implicit val inj: Injection[(Int, Int), (Array[Byte], Array[Byte])] = Injection.connect[(Int, Int), (Array[Byte], Array[Byte])]

  pipe
    .map{ k => (k, k) }
    .writeIncremental(VersionedKeyValSource[Int, Int]("output"))
}

// Test version of SequenceFileInputFormat to get details on which
// paths it will use
class TestSequenceFileInputFormat extends SequenceFileInputFormat[Int, Int] {
  def getPaths(conf: JobConf): Array[Path] = super.listStatus(conf).map(_.getPath)
}

class MoreComplexTypedWriteIncrementalJob(args: Args) extends Job(args) {
  import RichPipeEx._
  val pipe = TypedPipe.from(TypedTsv[Int]("input"))

  implicit val inj: Injection[(Int, Int), (Array[Byte], Array[Byte])] = Injection.connect[(Int, Int), (Array[Byte], Array[Byte])]

  pipe
    .map{ k => (k, k) }
    .group
    .sum
    .writeIncremental(VersionedKeyValSource[Int, Int]("output"))
}

class ToIteratorJob(args: Args) extends Job(args) {
  import RichPipeEx._
  val source = VersionedKeyValSource[Int, Int]("input")

  val iteratorCopy = source.toIterator.toList
  val iteratorPipe = TypedPipe.from(iteratorCopy)

  val duplicatedPipe = TypedPipe.from(source) ++ iteratorPipe

  duplicatedPipe
    .group
    .sum
    .writeIncremental(VersionedKeyValSource[Int, Int]("output"))
}

class VersionedKeyValSourceTest extends WordSpec with Matchers {
  val input = (1 to 100).toList

  "A TypedWriteIncrementalJob" should {
    JobTest(new TypedWriteIncrementalJob(_))
      .source(TypedTsv[Int]("input"), input)
      .sink[(Int, Int)](VersionedKeyValSource[Array[Byte], Array[Byte]]("output")) { outputBuffer: Buffer[(Int, Int)] =>
        "Outputs must be as expected" in {
          assert(outputBuffer.size === input.size)
          assert(input.map{ k => (k, k) }.sortBy(_._1).toString === outputBuffer.sortBy(_._1).toList.toString)
        }
      }
      .run
      .finish()
  }

  "A MoreComplexTypedWriteIncrementalJob" should {
    JobTest(new MoreComplexTypedWriteIncrementalJob(_))
      .source(TypedTsv[Int]("input"), input)
      .sink[(Int, Int)](VersionedKeyValSource[Array[Byte], Array[Byte]]("output")) { outputBuffer: Buffer[(Int, Int)] =>
        "Outputs must be as expected" in {
          assert(outputBuffer.size === input.size)
          assert(input.map{ k => (k, k) }.sortBy(_._1).toString === outputBuffer.sortBy(_._1).toList.toString)
        }
      }
      .run
      .finish()
  }

  "A ToIteratorJob" should {
    "return the values via toIterator" in {
      JobTest(new ToIteratorJob(_))
        .source(VersionedKeyValSource[Int, Int]("input"), input.zip(input))
        .sink(VersionedKeyValSource[Int, Int]("output")) { outputBuffer: Buffer[(Int, Int)] =>
          val (keys, vals) = outputBuffer.unzip
          assert(keys.map { _ * 2 } === vals)
        }
        .run
        .finish()
    }
  }

  "A VersionedKeyValSource" should {
    "Validate that explicitly provided versions exist" in {
      val path = setupLocalVersionStore(100L to 102L)

      val thrown = the[InvalidSourceException] thrownBy { validateVersion(path, Some(103)) }
      assert(thrown.getMessage === "Version 103 does not exist. " +
        "Currently available versions are: [102, 101, 100]")

      // should not throw
      validateVersion(path, Some(101))

      // should not throw
      validateVersion(path)
    }

    "calculate right size of source" in {
      val oldContent = "size of old content should be ignored"
      val content = "Hello World"
      val contentSize = content.getBytes.length
      val path = setupLocalVersionStore(100L to 102L, {
        case 102L => Some(content)
        case _ => Some(oldContent)
      })

      val keyValueSize = VersionedKeyValSource(path)
        .source
        .getSize(new JobConf())

      contentSize should be (keyValueSize)
    }
  }

  /**
   * Creates a temp dir and then creates the provided versions within it.
   */
  private def setupLocalVersionStore(versions: Seq[Long], contentFn: Long => Option[String] = _ => None): String = {
    val root = Files.createTempDir()
    root.deleteOnExit()
    val store = new VersionedStore(root.getAbsolutePath)
    versions foreach { v =>
      val p = store.createVersion(v)
      new File(p).mkdirs()
<<<<<<< HEAD
      // create a part file here
      new File(p + "/part-00000").createNewFile()
      // and succeed
=======

      contentFn(v)
        .foreach { text =>
          val content = new FileWriter(new File(p + "/test"))
          content.write(text)
          content.close()
        }

>>>>>>> 2f99c39f
      store.succeedVersion(p)
    }

    root.getAbsolutePath
  }

  /**
   * Creates a VersionedKeyValSource using the provided version
   * and then validates it.
   */
  private def validateVersion(path: String, version: Option[Long] = None) = {
    val store = VersionedKeyValSource(path = path, sourceVersion = version)
    val conf: JobConf = new JobConf()
    store.validateTaps(Hdfs(strict = false, conf))

    // also validate the paths for the version
    validateVersionPaths(path, version, store, conf)
  }

  def validateVersionPaths(path: String, version: Option[Long], store: VersionedKeyValSource[_, _], conf: JobConf): Unit = {
    store.source.sourceConfInit(null, conf) // this sets up the splits needed for input format
    val fileInputFormat = new TestSequenceFileInputFormat()
    val paths = fileInputFormat.getPaths(conf)
    version match {
      case Some(ver) =>
        // expect only the part file for the specified version
        assert(paths.length == paths.count(_.toString.endsWith(ver + "/part-00000")))
      case None =>
        // when no version is specified, we get the most recent version's data
        val mostRecentVersion = store.source.getStore(conf).mostRecentVersion()
        assert(paths.length == paths.count(_.toString.endsWith(mostRecentVersion + "/part-00000")))
    }
  }
}<|MERGE_RESOLUTION|>--- conflicted
+++ resolved
@@ -19,19 +19,14 @@
 import org.scalatest.{ Matchers, WordSpec }
 import com.twitter.scalding._
 import com.twitter.scalding.commons.datastores.VersionedStore
-<<<<<<< HEAD
 import com.twitter.scalding.typed.IterablePipe
-import com.twitter.bijection.Injection
-import com.google.common.io.Files
-import org.apache.hadoop.mapred.{SequenceFileInputFormat, JobConf}
-
-import java.io.File
-=======
 import com.twitter.bijection.Injection
 import com.google.common.io.Files
 import org.apache.hadoop.mapred.JobConf
 import java.io.{ File, FileWriter }
->>>>>>> 2f99c39f
+import org.apache.hadoop.mapred.{SequenceFileInputFormat, JobConf}
+
+import java.io.File
 // Use the scalacheck generators
 import scala.collection.mutable.Buffer
 
@@ -89,6 +84,7 @@
       .sink[(Int, Int)](VersionedKeyValSource[Array[Byte], Array[Byte]]("output")) { outputBuffer: Buffer[(Int, Int)] =>
         "Outputs must be as expected" in {
           assert(outputBuffer.size === input.size)
+          val singleInj = implicitly[Injection[Int, Array[Byte]]]
           assert(input.map{ k => (k, k) }.sortBy(_._1).toString === outputBuffer.sortBy(_._1).toList.toString)
         }
       }
@@ -102,6 +98,7 @@
       .sink[(Int, Int)](VersionedKeyValSource[Array[Byte], Array[Byte]]("output")) { outputBuffer: Buffer[(Int, Int)] =>
         "Outputs must be as expected" in {
           assert(outputBuffer.size === input.size)
+          val singleInj = implicitly[Injection[Int, Array[Byte]]]
           assert(input.map{ k => (k, k) }.sortBy(_._1).toString === outputBuffer.sortBy(_._1).toList.toString)
         }
       }
@@ -164,20 +161,9 @@
     versions foreach { v =>
       val p = store.createVersion(v)
       new File(p).mkdirs()
-<<<<<<< HEAD
       // create a part file here
       new File(p + "/part-00000").createNewFile()
       // and succeed
-=======
-
-      contentFn(v)
-        .foreach { text =>
-          val content = new FileWriter(new File(p + "/test"))
-          content.write(text)
-          content.close()
-        }
-
->>>>>>> 2f99c39f
       store.succeedVersion(p)
     }
 
