import ReleaseTransformations._
import com.typesafe.tools.mima.plugin.MimaPlugin.mimaDefaultSettings
import scala.collection.JavaConverters._
import microsites.ExtraMdFileConfig

def scalaBinaryVersion(scalaVersion: String) = scalaVersion match {
  case version if version.startsWith("2.11") => "2.11"
  case version if version.startsWith("2.12") => "2.12"
  case _                                     => sys.error("unknown error")
}
val algebirdVersion = "0.13.4"
val apacheCommonsVersion = "2.2"
val avroVersion = "1.8.2"
val bijectionVersion = "0.9.5"
val cascadingAvroVersion = "2.1.2"
val catsEffectVersion = "1.1.0"
val catsVersion = "1.5.0"
val chillVersion = "0.8.4"
val dagonVersion = "0.3.1"
val elephantbirdVersion = "4.15"
val hadoopLzoVersion = "0.4.19"
val hadoopVersion = "2.5.0"
val hbaseVersion = "1.2.4"
val hravenVersion = "1.0.1"
val jacksonVersion = "2.8.7"
val json4SVersion = "3.5.0"
val paradiseVersion = "2.1.1"
val parquetVersion = "1.10.0"
val protobufVersion = "2.4.1"
val scalameterVersion = "0.8.2"
val scalaCheckVersion = "1.13.4"
val scalaTestVersion = "3.0.1"
val scroogeVersion = "19.8.0"
val sparkVersion = "2.4.0"
<<<<<<< HEAD
val slf4jVersion = "1.7.30"
=======
val beamVersion = "2.29.0"
val slf4jVersion = "1.6.6"
>>>>>>> 1de7f107
val thriftVersion = "0.9.3"
val junitVersion = "4.10"
val jlineVersion = "2.14.3"

val printDependencyClasspath = taskKey[Unit]("Prints location of the dependencies")

val sharedSettings = Seq(
  organization := "com.twitter",
  scalaVersion := "2.11.12",
  crossScalaVersions := Seq(scalaVersion.value, "2.12.14"),
  javacOptions ++= Seq("-source", "1.8", "-target", "1.8"),
  doc / javacOptions := Seq("-source", "1.8"),
  Compile / compile / wartremoverErrors ++= Seq(
    Wart.OptionPartial,
    Wart.ExplicitImplicitTypes,
    Wart.LeakingSealed,
    Wart.Return,
    Wart.EitherProjectionPartial
  ),
  libraryDependencies ++= Seq(
    "org.mockito" % "mockito-all" % "1.8.5" % "test",
    "org.scalacheck" %% "scalacheck" % scalaCheckVersion % "test",
    "org.scalatest" %% "scalatest" % scalaTestVersion % "test",
    "org.slf4j" % "slf4j-log4j12" % slf4jVersion % "test",
    "com.novocode" % "junit-interface" % "0.10" % "test"
  ),
  resolvers ++= Seq(
    Opts.resolver.sonatypeSnapshots,
    Opts.resolver.sonatypeReleases,
    "Concurrent Maven Repo".at("https://conjars.org/repo"),
    "Twitter Maven".at("https://maven.twttr.com"),
    "Cloudera".at("https://repository.cloudera.com/artifactory/cloudera-repos/")
  ),
  printDependencyClasspath := {
    val cp = (Compile / dependencyClasspath).value
    cp.foreach(f => println(s"${f.metadata.get(moduleID.key)} => ${f.data}"))
  },
  Test / fork := true,
  updateOptions := updateOptions.value.withCachedResolution(true),
  update / aggregate := false,
  Test / javaOptions ++= Seq("-Xmx2048m", "-XX:ReservedCodeCacheSize=384m"),
  Global / concurrentRestrictions := Seq(
    Tags.limitAll(1)
  ),
  Test / parallelExecution := false,
  scalacOptions ++= Seq(
    "-unchecked",
    "-deprecation",
    "-language:implicitConversions",
    "-language:higherKinds",
    "-language:existentials",
    "-Ywarn-unused-import"
  ),
  Compile / doc / scalacOptions ++= Seq(scalaVersion.value).flatMap {
    case v if v.startsWith("2.12") => Seq("-no-java-comments") //workaround for scala/scala-dev#249
    case _                         => Seq()
  },

  // Enables full stack traces in scalatest
  Test / testOptions += Tests.Argument(TestFrameworks.ScalaTest, "-oF"),

  // Uncomment if you don't want to run all the tests before building assembly
  // test in assembly := {},
  assembly / logLevel := Level.Warn,

  // Publishing options:
  releaseCrossBuild := true,
  releasePublishArtifactsAction := PgpKeys.publishSigned.value,
  releaseVersionBump := sbtrelease.Version.Bump.Minor, // need to tweak based on mima results
  publishMavenStyle := true,
  Test / publishArtifact := false,
  pomIncludeRepository := { x => false },
  releaseProcess := Seq[ReleaseStep](
    checkSnapshotDependencies,
    inquireVersions,
    runClean,
    runTest,
    setReleaseVersion,
    commitReleaseVersion,
    tagRelease,
    publishArtifacts,
    setNextVersion,
    commitNextVersion,
    ReleaseStep(action = Command.process("sonatypeReleaseAll", _)),
    pushChanges
  ),
  publishTo := Some(
    if (version.value.trim.endsWith("SNAPSHOT"))
      Opts.resolver.sonatypeSnapshots
    else Opts.resolver.sonatypeStaging
  ),

  // Janino includes a broken signature, and is not needed:
  assembly / assemblyExcludedJars := {
    val excludes =
      Set("jsp-api-2.1-6.1.14.jar", "jsp-2.1-6.1.14.jar", "jasper-compiler-5.5.12.jar", "janino-2.5.16.jar")
    (assembly / fullClasspath).value.filter { jar =>
      excludes(jar.data.getName)
    }
  },
  // Some of these files have duplicates, let's ignore:
  assembly / assemblyMergeStrategy := {
    case s if s.endsWith(".class")         => MergeStrategy.last
    case s if s.endsWith("project.clj")    => MergeStrategy.concat
    case s if s.endsWith(".html")          => MergeStrategy.last
    case s if s.endsWith(".dtd")           => MergeStrategy.last
    case s if s.endsWith(".xsd")           => MergeStrategy.last
    case s if s.endsWith("pom.properties") => MergeStrategy.last
    case s if s.endsWith("pom.xml")        => MergeStrategy.last
    case s if s.endsWith(".jnilib")        => MergeStrategy.rename
    case s if s.endsWith("jansi.dll")      => MergeStrategy.rename
    case s if s.endsWith("libjansi.so")    => MergeStrategy.rename
    case s if s.endsWith("properties")     => MergeStrategy.filterDistinctLines
    case x                                 => (assembly / assemblyMergeStrategy).value(x)
  },
  pomExtra := (<url>https://github.com/twitter/scalding</url>
      <licenses>
        <license>
          <name>Apache 2</name>
          <url>http://www.apache.org/licenses/LICENSE-2.0.txt</url>
          <distribution>repo</distribution>
          <comments>A business-friendly OSS license</comments>
        </license>
      </licenses>
      <scm>
        <url>git@github.com:twitter/scalding.git</url>
        <connection>scm:git:git@github.com:twitter/scalding.git</connection>
      </scm>
      <developers>
        <developer>
          <id>posco</id>
          <name>Oscar Boykin</name>
          <url>https://twitter.com/posco</url>
        </developer>
        <developer>
          <id>avibryant</id>
          <name>Avi Bryant</name>
          <url>https://twitter.com/avibryant</url>
        </developer>
        <developer>
          <id>argyris</id>
          <name>Argyris Zymnis</name>
          <url>https://twitter.com/argyris</url>
        </developer>
      </developers>)
) ++ mimaDefaultSettings

lazy val scalding = Project(id = "scalding", base = file("."))
  .settings(sharedSettings ++ noPublishSettings)
  .aggregate(
    scaldingArgs,
    scaldingDate,
    scaldingQuotation,
    scaldingCats,
    scaldingCore,
    scaldingCommons,
    scaldingAvro,
    scaldingParquet,
    scaldingParquetScrooge,
    scaldingHRaven,
    scaldingRepl,
    scaldingJson,
    scaldingJdbc,
    scaldingHadoopTest,
    scaldingEstimatorsTest,
    scaldingDb,
    maple,
    executionTutorial,
    scaldingSerialization,
    scaldingSpark,
    scaldingBeam,
    scaldingThriftMacros
  )

lazy val scaldingAssembly = Project(id = "scalding-assembly", base = file("assembly"))
  .settings(sharedSettings ++ noPublishSettings)
  .aggregate(
    scaldingArgs,
    scaldingDate,
    scaldingQuotation,
    scaldingCore,
    scaldingCommons,
    scaldingAvro,
    scaldingParquet,
    scaldingParquetScrooge,
    scaldingHRaven,
    scaldingRepl,
    scaldingJson,
    scaldingJdbc,
    maple,
    scaldingSerialization
  )

lazy val noPublishSettings = Seq(
  publish := (()),
  publishLocal := (()),
  test := (()),
  publishArtifact := false
)

/**
 * This returns the youngest jar we released that is compatible with the current.
 */
val ignoredModules = Set[String]("benchmarks")

def youngestForwardCompatible(subProj: String) =
  None
// Enable mima binary check back after releasing 0.18.0
//  Some(subProj)
//    .filterNot(ignoredModules.contains(_))
//    .map {
//    s => "com.twitter" %% (s"scalding-$s") % "0.17.0"
//  }

def module(name: String) = {
  val id = "scalding-%s".format(name)
  Project(id = id, base = file(id)).settings(
    sharedSettings ++ Seq(Keys.name := id, mimaPreviousArtifacts := youngestForwardCompatible(name).toSet)
  )
}

lazy val scaldingArgs = module("args")

lazy val scaldingDate = module("date")

lazy val cascadingVersion =
  System.getenv.asScala.getOrElse("SCALDING_CASCADING_VERSION", "2.6.1")

lazy val cascadingJDBCVersion =
  System.getenv.asScala.getOrElse("SCALDING_CASCADING_JDBC_VERSION", "2.6.0")

lazy val scaldingBenchmarks = module("benchmarks")
  .settings(
    libraryDependencies ++= Seq(
      "com.storm-enroute" %% "scalameter" % scalameterVersion % "test",
      "org.scalacheck" %% "scalacheck" % scalaCheckVersion % "test"
    ),
    testFrameworks += new TestFramework("org.scalameter.ScalaMeterFramework"),
    Test / parallelExecution := false
  )
  .dependsOn(scaldingCore)

lazy val scaldingQuotation = module("quotation").settings(
  libraryDependencies ++= Seq(
    "org.scala-lang" % "scala-reflect" % scalaVersion.value % "provided",
    "org.scala-lang" % "scala-compiler" % scalaVersion.value % "provided"
  )
)

lazy val scaldingCore = module("core")
  .settings(
    libraryDependencies ++= Seq(
      "cascading" % "cascading-core" % cascadingVersion,
      "cascading" % "cascading-hadoop" % cascadingVersion,
      "cascading" % "cascading-local" % cascadingVersion,
      "com.stripe" %% "dagon-core" % dagonVersion,
      "com.twitter" % "chill-hadoop" % chillVersion,
      "com.twitter" % "chill-java" % chillVersion,
      "com.twitter" %% "chill-bijection" % chillVersion,
      "com.twitter" %% "algebird-core" % algebirdVersion,
      "com.twitter" %% "algebird-test" % algebirdVersion % "test",
      "com.twitter" %% "bijection-core" % bijectionVersion,
      "com.twitter" %% "bijection-macros" % bijectionVersion,
      "com.twitter" %% "chill" % chillVersion,
      "com.twitter" %% "chill-algebird" % chillVersion,
      "org.apache.hadoop" % "hadoop-client" % hadoopVersion % "provided",
      "org.scala-lang" % "scala-library" % scalaVersion.value,
      "org.scala-lang" % "scala-reflect" % scalaVersion.value,
      "org.slf4j" % "slf4j-api" % slf4jVersion,
      "org.slf4j" % "slf4j-log4j12" % slf4jVersion % "provided"
    ),
    addCompilerPlugin(("org.scalamacros" % "paradise" % paradiseVersion).cross(CrossVersion.full))
  )
  .dependsOn(scaldingArgs, scaldingDate, scaldingSerialization, maple, scaldingQuotation)

lazy val scaldingCats = module("cats")
  .settings(
    libraryDependencies ++= Seq(
      "org.apache.hadoop" % "hadoop-client" % hadoopVersion % "provided",
      "org.typelevel" %% "cats-core" % catsVersion,
      "org.typelevel" %% "cats-laws" % catsVersion % "test",
      "org.typelevel" %% "cats-effect" % catsEffectVersion,
      "org.typelevel" %% "cats-effect-laws" % catsEffectVersion % "test"
    )
  )
  .dependsOn(scaldingArgs, scaldingDate, scaldingCore)

lazy val scaldingSpark = module("spark")
  .settings(
    libraryDependencies ++= Seq(
      "org.apache.spark" %% "spark-core" % sparkVersion,
      "org.apache.spark" %% "spark-sql" % sparkVersion
    )
  )
  .dependsOn(scaldingCore)

lazy val scaldingBeam = module("beam")
  .settings(
    libraryDependencies ++= Seq(
      "org.apache.beam" % "beam-sdks-java-core" % beamVersion,
      "org.apache.beam" % "beam-sdks-java-extensions-google-cloud-platform-core" % beamVersion,
      "org.apache.beam" % "beam-sdks-java-extensions-sorter" % beamVersion,
      "org.apache.beam" % "beam-runners-direct-java" % beamVersion % "test",
      // Including this dependency since scalding configuration depends on hadoop
      "org.apache.hadoop" % "hadoop-client" % hadoopVersion % "provided"
    ),
    // Useful for the BeamPlanner implementation so we know if anything is missing
    scalacOptions ++= Seq("-Ypatmat-exhaust-depth", "200")
  )
  .dependsOn(scaldingCore)

lazy val scaldingCommons = module("commons")
  .settings(
    libraryDependencies ++= Seq(
      // TODO: split into scalding-protobuf
      "com.google.protobuf" % "protobuf-java" % protobufVersion,
      "com.twitter" %% "bijection-core" % bijectionVersion,
      "com.twitter" %% "algebird-core" % algebirdVersion,
      "com.twitter" %% "chill" % chillVersion,
      "com.twitter.elephantbird" % "elephant-bird-cascading2" % elephantbirdVersion,
      "com.twitter.elephantbird" % "elephant-bird-core" % elephantbirdVersion,
      "com.hadoop.gplcompression" % "hadoop-lzo" % hadoopLzoVersion,
      // TODO: split this out into scalding-thrift
      "org.apache.hadoop" % "hadoop-client" % hadoopVersion % "provided",
      "org.apache.thrift" % "libthrift" % thriftVersion,
      // TODO: split this out into a scalding-scrooge
      ("com.twitter" %% "scrooge-serializer" % scroogeVersion % "provided")
        .exclude("com.google.guava", "guava"),
      "org.slf4j" % "slf4j-api" % slf4jVersion,
      "org.slf4j" % "slf4j-log4j12" % slf4jVersion % "provided",
      "junit" % "junit" % junitVersion % "test"
    )
  )
  .dependsOn(scaldingArgs, scaldingDate, scaldingCore, scaldingHadoopTest % "test")

lazy val scaldingAvro = module("avro")
  .settings(
    libraryDependencies ++= Seq(
      "cascading.avro" % "avro-scheme" % cascadingAvroVersion,
      "org.apache.avro" % "avro" % avroVersion,
      "org.slf4j" % "slf4j-api" % slf4jVersion,
      "org.apache.hadoop" % "hadoop-client" % hadoopVersion % "provided"
    )
  )
  .dependsOn(scaldingCore)

lazy val scaldingParquetFixtures = module("parquet-fixtures")
  .settings(
    Test / scroogeThriftSourceFolder := baseDirectory.value / "src/test/resources",
    Test / scroogeLanguages := Seq("java", "scala"),
    libraryDependencies ++= Seq(
      ("com.twitter" %% "scrooge-serializer" % scroogeVersion % "provided")
        .exclude("com.google.guava", "guava"),
      "commons-lang" % "commons-lang" % apacheCommonsVersion, // needed for HashCodeBuilder used in thriftjava
      "org.apache.thrift" % "libthrift" % thriftVersion
    )
  )

lazy val scaldingParquet = module("parquet")
  .settings(
    libraryDependencies ++= Seq(
      "org.apache.parquet" % "parquet-column" % parquetVersion,
      "org.apache.parquet" % "parquet-hadoop" % parquetVersion,
      ("org.apache.parquet" % "parquet-thrift" % parquetVersion)
        // see https://issues.apache.org/jira/browse/PARQUET-143 for exclusions
        .exclude("org.apache.parquet", "parquet-pig")
        .exclude("com.twitter.elephantbird", "elephant-bird-pig")
        .exclude("com.twitter.elephantbird", "elephant-bird-core"),
      "org.scala-lang" % "scala-compiler" % scalaVersion.value,
      "org.apache.thrift" % "libthrift" % thriftVersion,
      "org.slf4j" % "slf4j-api" % slf4jVersion,
      "org.apache.hadoop" % "hadoop-client" % hadoopVersion % "provided",
      "org.scala-lang" % "scala-reflect" % scalaVersion.value,
      "com.twitter" %% "bijection-macros" % bijectionVersion,
      "com.twitter" %% "chill-bijection" % chillVersion,
      "com.twitter.elephantbird" % "elephant-bird-core" % elephantbirdVersion % "test"
    ),
    addCompilerPlugin(("org.scalamacros" % "paradise" % paradiseVersion).cross(CrossVersion.full))
  )
  .dependsOn(scaldingCore, scaldingHadoopTest % "test", scaldingParquetFixtures % "test->test")

lazy val scaldingParquetScroogeFixtures = module("parquet-scrooge-fixtures")
  .settings(
    Test / scroogeThriftSourceFolder := baseDirectory.value / "src/test/resources",
    Test / scroogeLanguages := Seq("java", "scala"),
    libraryDependencies ++= Seq(
      ("com.twitter" %% "scrooge-serializer" % scroogeVersion % "provided")
        .exclude("com.google.guava", "guava"),
      "commons-lang" % "commons-lang" % apacheCommonsVersion, // needed for HashCodeBuilder used in thriftjava
      "org.apache.thrift" % "libthrift" % thriftVersion
    )
  )

lazy val scaldingParquetScrooge = module("parquet-scrooge")
  .settings(
    libraryDependencies ++= Seq(
      "org.slf4j" % "slf4j-api" % slf4jVersion,
      // see https://issues.apache.org/jira/browse/PARQUET-143 for exclusions
      ("org.apache.parquet" % "parquet-thrift" % parquetVersion % "test")
        .classifier("tests")
        .exclude("org.apache.parquet", "parquet-pig")
        .exclude("com.twitter.elephantbird", "elephant-bird-pig")
        .exclude("com.twitter.elephantbird", "elephant-bird-core"),
      ("com.twitter" %% "scrooge-serializer" % scroogeVersion)
        .exclude("com.google.guava", "guava"),
      "org.apache.hadoop" % "hadoop-client" % hadoopVersion % "provided",
      "com.novocode" % "junit-interface" % "0.11" % "test",
      "junit" % "junit" % junitVersion % "test"
    )
  )
  .dependsOn(
    scaldingCore,
    scaldingParquet % "compile->compile;test->test",
    scaldingParquetScroogeFixtures % "test->test"
  )

lazy val scaldingHRaven = module("hraven")
  .settings(
    libraryDependencies ++= Seq(
      ("com.twitter.hraven" % "hraven-core" % hravenVersion)
        // These transitive dependencies cause sbt to give a ResolveException
        // because they're not available on Maven. We don't need them anyway.
        // See https://github.com/twitter/cassie/issues/13
        .exclude("javax.jms", "jms")
        .exclude("com.sun.jdmk", "jmxtools")
        .exclude("com.sun.jmx", "jmxri")

        // These transitive dependencies of hRaven cause conflicts when
        // running scalding-hraven/*assembly and aren't needed
        // for the part of the hRaven API that we use anyway
        .exclude("com.twitter.common", "application-module-log")
        .exclude("com.twitter.common", "application-module-stats")
        .exclude("com.twitter.common", "args")
        .exclude("com.twitter.common", "application")
        // Excluding this dependencies because they get resolved to incorrect version,
        // and not needed during compilation.
        .exclude("com.twitter", "util-registry_2.10")
        .exclude("com.twitter", "util-core_2.10")
        .exclude("com.twitter", "util-jvm_2.10"),
      "org.apache.hbase" % "hbase" % hbaseVersion,
      "org.apache.hbase" % "hbase-client" % hbaseVersion % "provided",
      "org.apache.hbase" % "hbase-common" % hbaseVersion % "provided",
      "org.apache.hbase" % "hbase-server" % hbaseVersion % "provided",
      "org.slf4j" % "slf4j-api" % slf4jVersion,
      "org.apache.hadoop" % "hadoop-client" % hadoopVersion % "provided"
    )
  )
  .dependsOn(scaldingCore)

lazy val scaldingRepl = module("repl")
  .settings(
    console / initialCommands := """
      import com.twitter.scalding._
      import com.twitter.scalding.ReplImplicits._
      import com.twitter.scalding.ReplImplicitContext._
      """,
    libraryDependencies ++= Seq(
      "jline" % "jline" % jlineVersion,
      "org.scala-lang" % "scala-compiler" % scalaVersion.value,
      "org.scala-lang" % "scala-reflect" % scalaVersion.value,
      "org.scala-lang" % "scala-library" % scalaVersion.value,
      "org.apache.hadoop" % "hadoop-client" % hadoopVersion % "provided",
      "org.slf4j" % "slf4j-api" % slf4jVersion,
      "org.slf4j" % "slf4j-log4j12" % slf4jVersion % "provided"
    )
  )
  .dependsOn(scaldingCore)
  .settings(
    inConfig(Compile)(
      Classpaths.configSettings ++ Seq(
        // This is needed to make "provided" dependencies presented in repl,
        // solution borrowed from: http://stackoverflow.com/a/18839656/1404395
        run := Defaults
          .runTask(Compile / fullClasspath, Compile / run / mainClass, Compile / run / runner)
          .evaluated,
        // we need to fork repl task, because scala repl doesn't work well with sbt classloaders.
        run / fork := true,
        run / connectInput := true,
        run / outputStrategy := Some(OutputStrategy.StdoutOutput)
      )
    ): _*
  )

// zero dependency serialization module
lazy val scaldingSerialization = module("serialization").settings(
  libraryDependencies ++= Seq(
    "org.scala-lang" % "scala-reflect" % scalaVersion.value
  ),
  addCompilerPlugin(("org.scalamacros" % "paradise" % paradiseVersion).cross(CrossVersion.full))
)

lazy val scaldingJson = module("json")
  .settings(
    libraryDependencies ++= Seq(
      "org.apache.hadoop" % "hadoop-client" % hadoopVersion % "provided",
      "com.fasterxml.jackson.module" %% "jackson-module-scala" % jacksonVersion,
      "org.json4s" %% "json4s-native" % json4SVersion,
      "com.twitter.elephantbird" % "elephant-bird-cascading2" % elephantbirdVersion % "provided"
    )
  )
  .dependsOn(scaldingCore)

lazy val scaldingJdbc = module("jdbc")
  .settings(
    libraryDependencies ++= Seq(
      "org.apache.hadoop" % "hadoop-client" % hadoopVersion % "provided",
      "cascading" % "cascading-jdbc-core" % cascadingJDBCVersion,
      "cascading" % "cascading-jdbc-mysql" % cascadingJDBCVersion
    )
  )
  .dependsOn(scaldingCore)

lazy val scaldingHadoopTest = module("hadoop-test")
  .settings(
    libraryDependencies ++= Seq(
      "org.apache.hadoop" % "hadoop-client" % hadoopVersion,
      "org.apache.hadoop" % "hadoop-minicluster" % hadoopVersion,
      ("org.apache.hadoop" % "hadoop-yarn-server-tests" % hadoopVersion).classifier("tests"),
      "org.apache.hadoop" % "hadoop-yarn-server" % hadoopVersion,
      ("org.apache.hadoop" % "hadoop-hdfs" % hadoopVersion).classifier("tests"),
      ("org.apache.hadoop" % "hadoop-common" % hadoopVersion).classifier("tests"),
      ("org.apache.hadoop" % "hadoop-mapreduce-client-jobclient" % hadoopVersion).classifier("tests"),
      "com.twitter" %% "chill-algebird" % chillVersion,
      "org.slf4j" % "slf4j-api" % slf4jVersion,
      "org.slf4j" % "slf4j-log4j12" % slf4jVersion,
      "org.scalacheck" %% "scalacheck" % scalaCheckVersion,
      "org.scalatest" %% "scalatest" % scalaTestVersion
    )
  )
  .dependsOn(scaldingCore, scaldingSerialization)

lazy val scaldingEstimatorsTest = module("estimators-test")
  .settings(
    libraryDependencies ++= Seq(
      "org.apache.hadoop" % "hadoop-client" % hadoopVersion,
      "org.apache.hadoop" % "hadoop-minicluster" % hadoopVersion,
      ("org.apache.hadoop" % "hadoop-yarn-server-tests" % hadoopVersion).classifier("tests"),
      "org.apache.hadoop" % "hadoop-yarn-server" % hadoopVersion,
      ("org.apache.hadoop" % "hadoop-hdfs" % hadoopVersion).classifier("tests"),
      ("org.apache.hadoop" % "hadoop-common" % hadoopVersion).classifier("tests"),
      ("org.apache.hadoop" % "hadoop-mapreduce-client-jobclient" % hadoopVersion).classifier("tests"),
      "com.twitter" %% "chill-algebird" % chillVersion,
      "org.slf4j" % "slf4j-api" % slf4jVersion,
      "org.slf4j" % "slf4j-log4j12" % slf4jVersion,
      "org.scalacheck" %% "scalacheck" % scalaCheckVersion,
      "org.scalatest" %% "scalatest" % scalaTestVersion
    )
  )
  .dependsOn(scaldingHadoopTest % "test")

// This one uses a different naming convention
lazy val maple = Project(
  id = "maple",
  base = file("maple")
).settings(
  sharedSettings ++ Seq(
    name := "maple",
    mimaPreviousArtifacts := Set.empty,
    crossPaths := false,
    autoScalaLibrary := false,
    publishArtifact := true,
    libraryDependencies ++= Seq(
      "org.apache.hadoop" % "hadoop-client" % hadoopVersion % "provided",
      "org.apache.hbase" % "hbase" % hbaseVersion % "provided",
      "org.apache.hbase" % "hbase-client" % hbaseVersion % "provided",
      "org.apache.hbase" % "hbase-common" % hbaseVersion % "provided",
      "org.apache.hbase" % "hbase-server" % hbaseVersion % "provided",
      "cascading" % "cascading-hadoop" % cascadingVersion
    )
  )
)

lazy val executionTutorial = Project(
  id = "execution-tutorial",
  base = file("tutorial/execution-tutorial")
).settings(
  sharedSettings ++ Seq(
    name := "execution-tutorial",
    libraryDependencies ++= Seq(
      "org.scala-lang" % "scala-library" % scalaVersion.value,
      "org.scala-lang" % "scala-reflect" % scalaVersion.value,
      "org.apache.hadoop" % "hadoop-client" % hadoopVersion,
      "org.slf4j" % "slf4j-api" % slf4jVersion,
      "org.slf4j" % "slf4j-log4j12" % slf4jVersion,
      "cascading" % "cascading-hadoop" % cascadingVersion
    )
  )
).dependsOn(scaldingCore)

lazy val scaldingDb = module("db")
  .settings(
    libraryDependencies ++= Seq(
      "org.scala-lang" % "scala-library" % scalaVersion.value,
      "org.scala-lang" % "scala-reflect" % scalaVersion.value,
      "com.twitter" %% "bijection-macros" % bijectionVersion
    ),
    addCompilerPlugin(("org.scalamacros" % "paradise" % paradiseVersion).cross(CrossVersion.full))
  )
  .dependsOn(scaldingCore)

lazy val scaldingThriftMacrosFixtures = module("thrift-macros-fixtures")
  .settings(
    Test / scroogeThriftSourceFolder := baseDirectory.value / "src/test/resources",
    libraryDependencies ++= Seq(
      ("com.twitter" %% "scrooge-serializer" % scroogeVersion % "provided")
        .exclude("com.google.guava", "guava"),
      "org.apache.thrift" % "libthrift" % thriftVersion
    )
  )

lazy val scaldingThriftMacros = module("thrift-macros")
  .settings(
    libraryDependencies ++= Seq(
      "org.scala-lang" % "scala-reflect" % scalaVersion.value,
      "com.twitter" %% "bijection-macros" % bijectionVersion,
      "com.twitter" % "chill-thrift" % chillVersion % "test",
      ("com.twitter" %% "scrooge-serializer" % scroogeVersion % "provided")
        .exclude("com.google.guava", "guava"),
      "org.apache.thrift" % "libthrift" % thriftVersion,
      "org.apache.hadoop" % "hadoop-client" % hadoopVersion % "test",
      "org.apache.hadoop" % "hadoop-minicluster" % hadoopVersion % "test",
      "org.apache.hadoop" % "hadoop-client" % hadoopVersion % "test",
      "org.apache.hadoop" % "hadoop-minicluster" % hadoopVersion % "test",
      ("org.apache.hadoop" % "hadoop-yarn-server-tests" % hadoopVersion).classifier("tests"),
      "org.apache.hadoop" % "hadoop-yarn-server" % hadoopVersion % "test",
      ("org.apache.hadoop" % "hadoop-hdfs" % hadoopVersion).classifier("tests"),
      ("org.apache.hadoop" % "hadoop-common" % hadoopVersion).classifier("tests"),
      ("org.apache.hadoop" % "hadoop-mapreduce-client-jobclient" % hadoopVersion).classifier("tests")
    ),
    addCompilerPlugin(("org.scalamacros" % "paradise" % paradiseVersion).cross(CrossVersion.full))
  )
  .dependsOn(
    scaldingCore,
    scaldingHadoopTest % "test",
    scaldingSerialization,
    scaldingThriftMacrosFixtures % "test->test"
  )

def docsSourcesAndProjects(sv: String): Seq[ProjectReference] =
  Seq(
    scaldingArgs,
    scaldingDate,
    scaldingCore
    // scaldingCommons,
    // scaldingAvro,
    // scaldingParquet,
    // scaldingParquetScrooge,
    // scaldingHRaven,
    // scaldingRepl,
    // scaldingJson,
    // scaldingJdbc,
    // scaldingDb,
    // maple,
    // scaldingSerialization,
    // scaldingThriftMacros
  )

lazy val docsMappingsAPIDir = settingKey[String]("Name of subdirectory in site target directory for api docs")

lazy val docSettings = Seq(
  micrositeName := "Scalding",
  micrositeDescription := "Scala API for Cascading.",
  micrositeAuthor := "Scalding's contributors",
  micrositeHighlightTheme := "atom-one-light",
  micrositeHomepage := "https://twitter.github.io/scalding",
  micrositeBaseUrl := "scalding",
  micrositeDocumentationUrl := "api",
  micrositeGithubOwner := "twitter",
  micrositeExtraMdFiles := Map(file("CONTRIBUTING.md") -> ExtraMdFileConfig("contributing.md", "home")),
  micrositeGithubRepo := "scalding",
  micrositePalette := Map(
    "brand-primary" -> "#5B5988",
    "brand-secondary" -> "#292E53",
    "brand-tertiary" -> "#222749",
    "gray-dark" -> "#49494B",
    "gray" -> "#7B7B7E",
    "gray-light" -> "#E5E5E6",
    "gray-lighter" -> "#F4F3F4",
    "white-color" -> "#FFFFFF"
  ),
  autoAPIMappings := true,
  ScalaUnidoc / unidoc / unidocProjectFilter :=
    inProjects(docsSourcesAndProjects(scalaVersion.value): _*),
  docsMappingsAPIDir := "api",
  addMappingsToSiteDir(ScalaUnidoc / packageDoc / mappings, docsMappingsAPIDir),
  ghpagesNoJekyll := false,
  ScalaUnidoc / unidoc / fork := true,
  ScalaUnidoc / unidoc / scalacOptions ++= Seq(
    "-doc-source-url",
    "https://github.com/twitter/scalding/tree/develop€{FILE_PATH}.scala",
    "-sourcepath",
    (LocalRootProject / baseDirectory).value.getAbsolutePath,
    "-diagrams"
  ),
  mdocIn := new File((LocalRootProject / baseDirectory).value, "docs/src"),
  git.remoteRepo := "git@github.com:twitter/scalding.git",
  makeSite / includeFilter := "*.html" | "*.css" | "*.png" | "*.jpg" | "*.gif" | "*.js" | "*.swf" | "*.yml" | "*.md"
)

// Documentation is generated for projects defined in
// `docsSourcesAndProjects`.
lazy val docs = project
  .enablePlugins(MdocPlugin)
  .enablePlugins(MicrositesPlugin)
  .enablePlugins(ScalaUnidocPlugin)
  .enablePlugins(GhpagesPlugin)
  .settings(moduleName := "scalding-docs")
  .settings(sharedSettings)
  .settings(noPublishSettings)
  .settings(docSettings)
  .settings(Compile / scalacOptions ~= (_.filterNot(Set("-Ywarn-unused-import", "-Ywarn-dead-code"))))
  .dependsOn(scaldingCore)<|MERGE_RESOLUTION|>--- conflicted
+++ resolved
@@ -32,12 +32,8 @@
 val scalaTestVersion = "3.0.1"
 val scroogeVersion = "19.8.0"
 val sparkVersion = "2.4.0"
-<<<<<<< HEAD
+val beamVersion = "2.29.0"
 val slf4jVersion = "1.7.30"
-=======
-val beamVersion = "2.29.0"
-val slf4jVersion = "1.6.6"
->>>>>>> 1de7f107
 val thriftVersion = "0.9.3"
 val junitVersion = "4.10"
 val jlineVersion = "2.14.3"
