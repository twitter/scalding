--- conflicted
+++ resolved
@@ -28,16 +28,10 @@
     resolvers ++= Seq(
       "snapshots" at "http://oss.sonatype.org/content/repositories/snapshots",
       "releases"  at "http://oss.sonatype.org/content/repositories/releases",
-<<<<<<< HEAD
-      "Conjars Repository" at "http://conjars.org/repo",
-      "Clojars Repository" at "http://clojars.org/repo",
-      "Twitter Maven" at "http://maven.twttr.com"
-=======
       "Concurrent Maven Repo" at "http://conjars.org/repo",
       "Clojars Repository" at "http://clojars.org/repo",
       "Twitter Maven" at "http://maven.twttr.com",
       "Twitter SVN Maven" at "https://svn.twitter.biz/maven-public"
->>>>>>> d49748a3
     ),
 
     parallelExecution in Test := false,
@@ -123,19 +117,10 @@
     test := { },
     publish := { }, // skip publishing for this root project.
     publishLocal := { }
-<<<<<<< HEAD
-  ).aggregate(
-    scaldingArgs,
-    scaldingDate,
-    scaldingCore,
-    scaldingCommons
-  )
-=======
   ).aggregate(scaldingArgs,
       scaldingDate,
       scaldingCore,
       scaldingCommons)
->>>>>>> d49748a3
 
   lazy val scaldingArgs = Project(
     id = "scalding-args",
