package scalding

import sbt._
import Keys._
import sbtassembly.Plugin._
import AssemblyKeys._
import sbtgitflow.ReleasePlugin._
import com.typesafe.tools.mima.plugin.MimaPlugin.mimaDefaultSettings
import com.typesafe.tools.mima.plugin.MimaKeys._

import scala.collection.JavaConverters._

object ScaldingBuild extends Build {
  def withCross(dep: ModuleID) =
    dep cross CrossVersion.binaryMapped {
      case "2.9.3" => "2.9.2" // TODO: hack because twitter hasn't built things against 2.9.3
      case version if version startsWith "2.10" => "2.10" // TODO: hack because sbt is broken
      case x => x
    }

  val sharedSettings = Project.defaultSettings ++ assemblySettings ++
    releaseSettings ++ Seq(
    organization := "com.twitter",

    //TODO: Change to 2.10.* when Twitter moves to Scala 2.10 internally
    scalaVersion := "2.9.3",

    crossScalaVersions := Seq("2.9.3", "2.10.0"),

    libraryDependencies ++= Seq(
      "org.scalacheck" %% "scalacheck" % "1.10.0" % "test",
      "org.scala-tools.testing" %% "specs" % "1.6.9" % "test",
      "org.mockito" % "mockito-all" % "1.8.5" % "test"
    ),

    resolvers ++= Seq(
      "snapshots" at "http://oss.sonatype.org/content/repositories/snapshots",
      "releases" at "http://oss.sonatype.org/content/repositories/releases",
      "Concurrent Maven Repo" at "http://conjars.org/repo",
      "Clojars Repository" at "http://clojars.org/repo",
      "Twitter Maven" at "http://maven.twttr.com"
    ),

    parallelExecution in Test := false,

    scalacOptions ++= Seq("-unchecked", "-deprecation"),

    // Uncomment if you don't want to run all the tests before building assembly
    // test in assembly := {},

    // Publishing options:

    publishMavenStyle := true,

    publishArtifact in Test := false,

    pomIncludeRepository := {
      x => false
    },

<<<<<<< HEAD
    publishTo <<= version { (v: String) =>
      val nexus = "https://oss.sonatype.org/"
      if (v.trim.endsWith("SNAPSHOT"))
        Some("sonatype-snapshots" at nexus + "content/repositories/snapshots")
      else
        Some("sonatype-releases" at nexus + "service/local/staging/deploy/maven2")
=======
    publishTo <<= version { v =>
      Some(
        if (v.trim.endsWith("SNAPSHOT"))
          Opts.resolver.sonatypeSnapshots
        else
          Opts.resolver.sonatypeStaging
      )
>>>>>>> d5742ea8
    },

    // Janino includes a broken signature, and is not needed:
    excludedJars in assembly <<= (fullClasspath in assembly) map {
      cp =>
        val excludes = Set("jsp-api-2.1-6.1.14.jar", "jsp-2.1-6.1.14.jar",
          "jasper-compiler-5.5.12.jar", "janino-2.5.16.jar")
        cp filter {
          jar => excludes(jar.data.getName)
        }
    },

    // Some of these files have duplicates, let's ignore:
    mergeStrategy in assembly <<= (mergeStrategy in assembly) {
      (old) => {
        case s if s.endsWith(".class") => MergeStrategy.last
        case s if s.endsWith("project.clj") => MergeStrategy.concat
        case s if s.endsWith(".html") => MergeStrategy.last
        case s if s.endsWith(".dtd") => MergeStrategy.last
        case s if s.endsWith(".xsd") => MergeStrategy.last
        case x => old(x)
      }
    },

    pomExtra := (
      <url>https://github.com/twitter/scalding</url>
        <licenses>
          <license>
            <name>Apache 2</name>
            <url>http://www.apache.org/licenses/LICENSE-2.0.txt</url>
            <distribution>repo</distribution>
            <comments>A business-friendly OSS license</comments>
          </license>
        </licenses>
        <scm>
          <url>git@github.com:twitter/scalding.git</url>
          <connection>scm:git:git@github.com:twitter/scalding.git</connection>
        </scm>
        <developers>
          <developer>
            <id>posco</id>
            <name>Oscar Boykin</name>
            <url>http://twitter.com/posco</url>
          </developer>
          <developer>
            <id>avibryant</id>
            <name>Avi Bryant</name>
            <url>http://twitter.com/avibryant</url>
          </developer>
          <developer>
            <id>argyris</id>
            <name>Argyris Zymnis</name>
            <url>http://twitter.com/argyris</url>
          </developer>
        </developers>)
  ) ++ mimaDefaultSettings

  lazy val scalding = Project(
    id = "scalding",
    base = file("."),
    settings = sharedSettings ++ DocGen.publishSettings
  ).settings(
    test := {},
    publish := {}, // skip publishing for this root project.
    publishLocal := {}
  ).aggregate(
    scaldingArgs,
    scaldingDate,
    scaldingCore,
    scaldingCommons,
    scaldingAvro
  )

  /**
   * This returns the youngest jar we released that is compatible with
   * the current.
   */
  val unreleasedModules = Set[String]()

  def youngestForwardCompatible(subProj: String) =
    Some(subProj)
      .filterNot(unreleasedModules.contains(_))
      .map {
      s => "com.twitter" % ("scalding-" + s + "_2.9.2") % "0.8.5"
    }

  def module(name: String) = {
    val id = "scalding-%s".format(name)
    Project(id = id, base = file(id), settings = sharedSettings ++ Seq(
      Keys.name := id,
      previousArtifact := youngestForwardCompatible(name))
    )
  }

  lazy val scaldingArgs = module("args")

  lazy val scaldingDate = module("date").settings(
    // TODO: pull the one method we use out
    libraryDependencies += "commons-lang" % "commons-lang" % "2.4"
  )

  lazy val cascadingVersion =
    System.getenv.asScala.getOrElse("SCALDING_CASCADING_VERSION", "2.1.6")

  val hadoopVersion = "1.1.2"
  val algebirdVersion = "0.3.0"
  val bijectionVersion = "0.5.4"
  val chillVersion = "0.3.3"
  val slf4jVersion = "1.6.6"

  lazy val scaldingCore = module("core").settings(
    libraryDependencies ++= Seq(
      "cascading" % "cascading-core" % cascadingVersion,
      "cascading" % "cascading-local" % cascadingVersion,
      "cascading" % "cascading-hadoop" % cascadingVersion,
      "com.twitter" % "maple" % "0.2.7",
<<<<<<< HEAD
      withCross("com.twitter" %% "chill" % "0.2.3"),
      withCross("com.twitter" %% "algebird-core" % "0.1.13"),
      "commons-lang" % "commons-lang" % "2.4",
      withCross("com.fasterxml.jackson.module" %% "jackson-module-scala" % "2.1.3"),
      "org.apache.hadoop" % "hadoop-core" % "0.20.2" % "provided",
      "org.slf4j" % "slf4j-api" % "1.6.6",
      "org.slf4j" % "slf4j-log4j12" % "1.6.6" % "provided"
=======
      "com.twitter" %% "chill" % chillVersion,
      "com.twitter" % "chill-hadoop" % chillVersion,
      "com.twitter" % "chill-java" % chillVersion,
      "com.twitter" %% "bijection-core" % bijectionVersion,
      "com.twitter" %% "algebird-core" % algebirdVersion,
      // TODO: move this dependency to scalding-json or something
      "com.fasterxml.jackson.module" %% "jackson-module-scala" % "2.2.3",
      "org.apache.hadoop" % "hadoop-core" % hadoopVersion % "provided",
      "org.slf4j" % "slf4j-api" % slf4jVersion,
      "org.slf4j" % "slf4j-log4j12" % slf4jVersion % "provided"
>>>>>>> d5742ea8
    )
  ).dependsOn(scaldingArgs, scaldingDate)

  lazy val scaldingCommons = Project(
    id = "scalding-commons",
    base = file("scalding-commons"),
    settings = sharedSettings
  ).settings(
    name := "scalding-commons",
    previousArtifact := Some("com.twitter" % "scalding-commons_2.9.2" % "0.2.0"),
    libraryDependencies ++= Seq(
      "com.backtype" % "dfs-datastores-cascading" % "1.3.4",
      "com.backtype" % "dfs-datastores" % "1.3.4",
      // TODO: split into scalding-protobuf
      "com.google.protobuf" % "protobuf-java" % "2.4.1",
      "com.twitter" %% "bijection-core" % bijectionVersion,
      "com.twitter" %% "algebird-core" % algebirdVersion,
      "com.twitter" %% "chill" % chillVersion,
      "com.twitter.elephantbird" % "elephant-bird-cascading2" % "3.0.6",
      "com.hadoop.gplcompression" % "hadoop-lzo" % "0.4.16",
      // TODO: split this out into scalding-thrift
      "org.apache.thrift" % "libthrift" % "0.5.0",
      "org.slf4j" % "slf4j-api" % slf4jVersion,
      "org.slf4j" % "slf4j-log4j12" % slf4jVersion % "provided",
      "org.scalacheck" %% "scalacheck" % "1.10.0" % "test",
      "org.scala-tools.testing" %% "specs" % "1.6.9" % "test"
    )
  ).dependsOn(scaldingArgs, scaldingDate, scaldingCore)

  lazy val scaldingAvro = Project(
    id = "scalding-avro",
    base = file("scalding-avro"),
    settings = sharedSettings
  ).settings(
    name := "scalding-avro",
    previousArtifact := Some("com.twitter" % "scalding-avro_2.9.2" % "0.1.0"),
    libraryDependencies ++= Seq(
      "cascading.avro" % "avro-scheme" % "2.1.2",
      "org.apache.avro" % "avro" % "1.7.4",
      "org.slf4j" % "slf4j-api" % slf4jVersion,
      "org.apache.hadoop" % "hadoop-core" % hadoopVersion % "provided",
      "org.slf4j" % "slf4j-log4j12" % slf4jVersion % "test",
      "org.scalacheck" %% "scalacheck" % "1.10.0" % "test",
      "org.scala-tools.testing" %% "specs" % "1.6.9" % "test"
    )
  ).dependsOn(scaldingCore)

}<|MERGE_RESOLUTION|>--- conflicted
+++ resolved
@@ -58,14 +58,6 @@
       x => false
     },
 
-<<<<<<< HEAD
-    publishTo <<= version { (v: String) =>
-      val nexus = "https://oss.sonatype.org/"
-      if (v.trim.endsWith("SNAPSHOT"))
-        Some("sonatype-snapshots" at nexus + "content/repositories/snapshots")
-      else
-        Some("sonatype-releases" at nexus + "service/local/staging/deploy/maven2")
-=======
     publishTo <<= version { v =>
       Some(
         if (v.trim.endsWith("SNAPSHOT"))
@@ -73,7 +65,6 @@
         else
           Opts.resolver.sonatypeStaging
       )
->>>>>>> d5742ea8
     },
 
     // Janino includes a broken signature, and is not needed:
@@ -190,15 +181,6 @@
       "cascading" % "cascading-local" % cascadingVersion,
       "cascading" % "cascading-hadoop" % cascadingVersion,
       "com.twitter" % "maple" % "0.2.7",
-<<<<<<< HEAD
-      withCross("com.twitter" %% "chill" % "0.2.3"),
-      withCross("com.twitter" %% "algebird-core" % "0.1.13"),
-      "commons-lang" % "commons-lang" % "2.4",
-      withCross("com.fasterxml.jackson.module" %% "jackson-module-scala" % "2.1.3"),
-      "org.apache.hadoop" % "hadoop-core" % "0.20.2" % "provided",
-      "org.slf4j" % "slf4j-api" % "1.6.6",
-      "org.slf4j" % "slf4j-log4j12" % "1.6.6" % "provided"
-=======
       "com.twitter" %% "chill" % chillVersion,
       "com.twitter" % "chill-hadoop" % chillVersion,
       "com.twitter" % "chill-java" % chillVersion,
@@ -209,7 +191,6 @@
       "org.apache.hadoop" % "hadoop-core" % hadoopVersion % "provided",
       "org.slf4j" % "slf4j-api" % slf4jVersion,
       "org.slf4j" % "slf4j-log4j12" % slf4jVersion % "provided"
->>>>>>> d5742ea8
     )
   ).dependsOn(scaldingArgs, scaldingDate)
 
