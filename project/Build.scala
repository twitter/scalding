--- conflicted
+++ resolved
@@ -56,17 +56,10 @@
     javacOptions in doc := Seq("-source", "1.6"),
 
     libraryDependencies ++= Seq(
-<<<<<<< HEAD
-      "org.scalacheck" %% "scalacheck" % "1.10.0" % "test",
-      "org.scala-tools.testing" %% "specs" % "1.6.9" % "test",
-      "org.mockito" % "mockito-all" % "1.8.5" % "test",
-      "org.scalatest" %% "scalatest" % "2.2.2"
-=======
       "org.mockito" % "mockito-all" % "1.8.5" % "test",
       "org.scalacheck" %% "scalacheck" % scalaCheckVersion % "test",
       "org.scalatest" %% "scalatest" % scalaTestVersion % "test",
       "org.slf4j" % "slf4j-log4j12" % slf4jVersion % "test"
->>>>>>> aafd7ca8
     ),
 
     resolvers ++= Seq(
