/*
Copyright 2012 Twitter, Inc.

Licensed under the Apache License, Version 2.0 (the "License");
you may not use this file except in compliance with the License.
You may obtain a copy of the License at

http://www.apache.org/licenses/LICENSE-2.0

Unless required by applicable law or agreed to in writing, software
distributed under the License is distributed on an "AS IS" BASIS,
WITHOUT WARRANTIES OR CONDITIONS OF ANY KIND, either express or implied.
See the License for the specific language governing permissions and
limitations under the License.
*/
package com.twitter.scalding {

  import cascading.operation._
  import cascading.tuple._
  import cascading.flow._
  import cascading.pipe.assembly.AggregateBy
  import com.twitter.chill.MeatLocker
  import scala.collection.JavaConverters._

<<<<<<< HEAD
  import org.apache.hadoop.conf.Configuration

  import com.esotericsoftware.kryo.Kryo;

  import com.twitter.algebird.{ Semigroup, AdaptiveCache }
=======
  import com.twitter.algebird.{ Semigroup, SummingCache }
>>>>>>> 083e081e
  import com.twitter.scalding.mathematics.Poisson
  import serialization.Externalizer
  import scala.util.Try

  trait ScaldingPrepare[C] extends Operation[C] {
    abstract override def prepare(flowProcess: FlowProcess[_], operationCall: OperationCall[C]) {
      RuntimeStats.addFlowProcess(flowProcess)
      super.prepare(flowProcess, operationCall)
    }
  }

  class FlatMapFunction[S, T](@transient fn: S => TraversableOnce[T], fields: Fields,
    conv: TupleConverter[S], set: TupleSetter[T])
    extends BaseOperation[Any](fields) with Function[Any] with ScaldingPrepare[Any] {
    val lockedFn = Externalizer(fn)
    def operate(flowProcess: FlowProcess[_], functionCall: FunctionCall[Any]) {
      lockedFn.get(conv(functionCall.getArguments)).foreach { arg: T =>
        val this_tup = set(arg)
        functionCall.getOutputCollector.add(this_tup)
      }
    }
  }

  class MapFunction[S, T](@transient fn: S => T, fields: Fields,
    conv: TupleConverter[S], set: TupleSetter[T])
    extends BaseOperation[Any](fields) with Function[Any] with ScaldingPrepare[Any] {
    val lockedFn = Externalizer(fn)
    def operate(flowProcess: FlowProcess[_], functionCall: FunctionCall[Any]) {
      val res = lockedFn.get(conv(functionCall.getArguments))
      functionCall.getOutputCollector.add(set(res))
    }
  }

  /*
    The IdentityFunction puts empty nodes in the cascading graph. We use these to nudge the cascading planner
    in some edge cases.
  */
  object IdentityFunction
    extends BaseOperation[Any](Fields.ALL) with Function[Any] with ScaldingPrepare[Any] {
    def operate(flowProcess: FlowProcess[_], functionCall: FunctionCall[Any]) {
      functionCall.getOutputCollector.add(functionCall.getArguments)
    }
  }

  class CleanupIdentityFunction(@transient fn: () => Unit)
    extends BaseOperation[Any](Fields.ALL) with Function[Any] with ScaldingPrepare[Any] {

    val lockedEf = Externalizer(fn)

    def operate(flowProcess: FlowProcess[_], functionCall: FunctionCall[Any]) {
      functionCall.getOutputCollector.add(functionCall.getArguments)
    }
    override def cleanup(flowProcess: FlowProcess[_], operationCall: OperationCall[Any]) {
      Try.apply(lockedEf.get).foreach(_())
    }
  }

  class CollectFunction[S, T](@transient fn: PartialFunction[S, T], fields: Fields,
    conv: TupleConverter[S], set: TupleSetter[T])
    extends BaseOperation[Any](fields) with Function[Any] with ScaldingPrepare[Any] {

    val lockedFn = Externalizer(fn)

    def operate(flowProcess: FlowProcess[_], functionCall: FunctionCall[Any]) {
      val partialfn = lockedFn.get
      val args = conv(functionCall.getArguments)

      if (partialfn.isDefinedAt(args)) {
        functionCall.getOutputCollector.add(set(partialfn(args)))
      }
    }
  }

  /**
   * An implementation of map-side combining which is appropriate for associative and commutative functions
   * If a cacheSize is given, it is used, else we query
   * the config for cascading.aggregateby.threshold (standard cascading param for an equivalent case)
   * else we use a default value of 100,000
   *
   * This keeps a cache of keys up to the cache-size, summing values as keys collide
   * On eviction, or completion of this Operation, the key-value pairs are put into outputCollector.
   *
   * This NEVER spills to disk and generally never be a performance penalty. If you have
   * poor locality in the keys, you just don't get any benefit but little added cost.
   *
   * Note this means that you may still have repeated keys in the output even on a single mapper
   * since the key space may be so large that you can't fit all of them in the cache at the same
   * time.
   *
   * You can use this with the Fields-API by doing:
   * {{{
   *  val msr = new MapsideReduce(Semigroup.from(fn), 'key, 'value, None)
   *  // MUST map onto the same key,value space (may be multiple fields)
   *  val mapSideReduced = pipe.eachTo(('key, 'value) -> ('key, 'value)) { _ => msr }
   * }}}
   * That said, this is equivalent to AggregateBy, and the only value is that it is much simpler than AggregateBy.
   * AggregateBy assumes several parallel reductions are happening, and thus has many loops, and array lookups
   * to deal with that.  Since this does many fewer allocations, and has a smaller code-path it may be faster for
   * the typed-API.
   */
  class MapsideReduce[V](
    @transient commutativeSemigroup: Semigroup[V],
    keyFields: Fields, valueFields: Fields,
    cacheSize: Option[Int])(implicit conv: TupleConverter[V], set: TupleSetter[V])
    extends BaseOperation[AdaptiveCache[Tuple, V]](Fields.join(keyFields, valueFields))
    with Function[AdaptiveCache[Tuple, V]]
    with ScaldingPrepare[AdaptiveCache[Tuple, V]] {

    val boxedSemigroup = Externalizer(commutativeSemigroup)

    val DEFAULT_CACHE_SIZE = 100000
    val SIZE_CONFIG_KEY = AggregateBy.AGGREGATE_BY_THRESHOLD
    val COUNTER_GROUP = "MapsideReduce"

    def cacheSize(fp: FlowProcess[_]): Int =
      cacheSize.orElse {
        Option(fp.getStringProperty(SIZE_CONFIG_KEY))
          .filterNot { _.isEmpty }
          .map { _.toInt }
      }
        .getOrElse(DEFAULT_CACHE_SIZE)

    override def prepare(flowProcess: FlowProcess[_], operationCall: OperationCall[AdaptiveCache[Tuple, V]]) {
      //Set up the context:
      implicit val sg: Semigroup[V] = boxedSemigroup.get
      val cache = new AdaptiveCache[Tuple, V](cacheSize(flowProcess))
      operationCall.setContext(cache)
    }

    @inline
    private def add(evicted: Option[Map[Tuple, V]], functionCall: FunctionCall[AdaptiveCache[Tuple, V]]) {
      // Use iterator and while for optimal performance (avoid closures/fn calls)
      if (evicted.isDefined) {
        val it = evicted.get.iterator
        val tecol = functionCall.getOutputCollector
        while (it.hasNext) {
          val (key, value) = it.next
          // Safe to mutate this key as it is evicted from the map
          key.addAll(set(value))
          tecol.add(key)
        }
      }
    }

    override def operate(flowProcess: FlowProcess[_], functionCall: FunctionCall[AdaptiveCache[Tuple, V]]) {
      val cache = functionCall.getContext
      val keyValueTE = functionCall.getArguments
      // Have to keep a copy of the key tuple because cascading will modify it
      val key = keyValueTE.selectEntry(keyFields).getTupleCopy
      val value = conv(keyValueTE.selectEntry(valueFields))
      val (stats, evicted) = cache.putWithStats(Map(key -> value))
      add(evicted, functionCall)
      flowProcess.increment(COUNTER_GROUP, "misses", 1 - stats.hits)
      flowProcess.increment(COUNTER_GROUP, "hits", stats.hits)
      flowProcess.increment(COUNTER_GROUP, "capacity", stats.cacheGrowth)
      flowProcess.increment(COUNTER_GROUP, "sentinel", stats.sentinelGrowth)
      if (evicted.isDefined)
        flowProcess.increment(COUNTER_GROUP, "evictions", evicted.get.size)
    }

    override def flush(flowProcess: FlowProcess[_], operationCall: OperationCall[AdaptiveCache[Tuple, V]]) {
      // Docs say it is safe to do this cast:
      // http://docs.cascading.org/cascading/2.1/javadoc/cascading/operation/Operation.html#flush(cascading.flow.FlowProcess, cascading.operation.OperationCall)
      val functionCall = operationCall.asInstanceOf[FunctionCall[AdaptiveCache[Tuple, V]]]
      val cache = functionCall.getContext
      add(cache.flush, functionCall)
    }

    override def cleanup(flowProcess: FlowProcess[_], operationCall: OperationCall[AdaptiveCache[Tuple, V]]) {
      // The cache may be large, but super sure we drop any reference to it ASAP
      // probably overly defensive, but it's super cheap.
      operationCall.setContext(null)
    }
  }

  /*
   * BaseOperation with support for context
   */
  abstract class SideEffectBaseOperation[C](
    @transient bf: => C, // begin function returns a context
    @transient ef: C => Unit, // end function to clean up context object
    fields: Fields) extends BaseOperation[C](fields) with ScaldingPrepare[C] {
    val lockedBf = Externalizer(() => bf)
    val lockedEf = Externalizer(ef)
    override def prepare(flowProcess: FlowProcess[_], operationCall: OperationCall[C]) {
      operationCall.setContext(lockedBf.get.apply)
    }

    override def cleanup(flowProcess: FlowProcess[_], operationCall: OperationCall[C]) {
      lockedEf.get(operationCall.getContext)
    }
  }

  /*
   * A map function that allows state object to be set up and tear down.
   */
  class SideEffectMapFunction[S, C, T](
    bf: => C, // begin function returns a context
    @transient fn: (C, S) => T, // function that takes a context and a tuple and generate a new tuple
    ef: C => Unit, // end function to clean up context object
    fields: Fields,
    conv: TupleConverter[S],
    set: TupleSetter[T]) extends SideEffectBaseOperation[C](bf, ef, fields) with Function[C] {
    val lockedFn = Externalizer(fn)

    override def operate(flowProcess: FlowProcess[_], functionCall: FunctionCall[C]) {
      val context = functionCall.getContext
      val s = conv(functionCall.getArguments)
      val res = lockedFn.get(context, s)
      functionCall.getOutputCollector.add(set(res))
    }
  }

  /*
   * A flatmap function that allows state object to be set up and tear down.
   */
  class SideEffectFlatMapFunction[S, C, T](
    bf: => C, // begin function returns a context
    @transient fn: (C, S) => TraversableOnce[T], // function that takes a context and a tuple, returns TraversableOnce of T
    ef: C => Unit, // end function to clean up context object
    fields: Fields,
    conv: TupleConverter[S],
    set: TupleSetter[T]) extends SideEffectBaseOperation[C](bf, ef, fields) with Function[C] {
    val lockedFn = Externalizer(fn)

    override def operate(flowProcess: FlowProcess[_], functionCall: FunctionCall[C]) {
      val context = functionCall.getContext
      val s = conv(functionCall.getArguments)
      lockedFn.get(context, s) foreach { t => functionCall.getOutputCollector.add(set(t)) }
    }
  }

  class FilterFunction[T](@transient fn: T => Boolean, conv: TupleConverter[T])
    extends BaseOperation[Any] with Filter[Any] with ScaldingPrepare[Any] {
    val lockedFn = Externalizer(fn)

    def isRemove(flowProcess: FlowProcess[_], filterCall: FilterCall[Any]) = {
      !lockedFn.get(conv(filterCall.getArguments))
    }
  }

  // All the following are operations for use in GroupBuilder

  class FoldAggregator[T, X](@transient fn: (X, T) => X, @transient init: X, fields: Fields,
    conv: TupleConverter[T], set: TupleSetter[X])
    extends BaseOperation[X](fields) with Aggregator[X] with ScaldingPrepare[X] {
    val lockedFn = Externalizer(fn)
    private val lockedInit = MeatLocker(init)
    def initCopy = lockedInit.copy

    def start(flowProcess: FlowProcess[_], call: AggregatorCall[X]) {
      call.setContext(initCopy)
    }

    def aggregate(flowProcess: FlowProcess[_], call: AggregatorCall[X]) {
      val left = call.getContext
      val right = conv(call.getArguments)
      call.setContext(lockedFn.get(left, right))
    }

    def complete(flowProcess: FlowProcess[_], call: AggregatorCall[X]) {
      emit(flowProcess, call)
    }

    def emit(flowProcess: FlowProcess[_], call: AggregatorCall[X]) {
      call.getOutputCollector.add(set(call.getContext))
    }
  }

  /*
   * fields are the declared fields of this aggregator
   */
  class MRMAggregator[T, X, U](
    @transient inputFsmf: T => X,
    @transient inputRfn: (X, X) => X,
    @transient inputMrfn: X => U,
    fields: Fields, conv: TupleConverter[T], set: TupleSetter[U])
    extends BaseOperation[Tuple](fields) with Aggregator[Tuple] with ScaldingPrepare[Tuple] {
    val fsmf = Externalizer(inputFsmf)
    val rfn = Externalizer(inputRfn)
    val mrfn = Externalizer(inputMrfn)

    // The context is a singleton Tuple, which is mutable so
    // we don't have to allocate at every step of the loop:
    def start(flowProcess: FlowProcess[_], call: AggregatorCall[Tuple]) {
      call.setContext(null)
    }

    def extractArgument(call: AggregatorCall[Tuple]): X = fsmf.get(conv(call.getArguments))

    def aggregate(flowProcess: FlowProcess[_], call: AggregatorCall[Tuple]) {
      val arg = extractArgument(call)
      val ctx = call.getContext
      if (null == ctx) {
        // Initialize the context, this is the only allocation done by this loop.
        val newCtx = Tuple.size(1)
        newCtx.set(0, arg.asInstanceOf[AnyRef])
        call.setContext(newCtx)
      } else {
        // Mutate the context:
        val oldValue = ctx.getObject(0).asInstanceOf[X]
        val newValue = rfn.get(oldValue, arg)
        ctx.set(0, newValue.asInstanceOf[AnyRef])
      }
    }

    def complete(flowProcess: FlowProcess[_], call: AggregatorCall[Tuple]) {
      val ctx = call.getContext
      if (null != ctx) {
        val lastValue = ctx.getObject(0).asInstanceOf[X]
        // Make sure to drop the reference to the lastValue as soon as possible (it may be big)
        call.setContext(null)
        call.getOutputCollector.add(set(mrfn.get(lastValue)))
      } else {
        throw new Exception("MRMAggregator completed without any args")
      }
    }
  }

  /**
   * This handles the mapReduceMap work on the map-side of the operation.  The code below
   * attempts to be optimal with respect to memory allocations and performance, not functional
   * style purity.
   */
  abstract class FoldFunctor[X](fields: Fields) extends AggregateBy.Functor {

    // Extend these three methods:
    def first(args: TupleEntry): X
    def subsequent(oldValue: X, newArgs: TupleEntry): X
    def finish(lastValue: X): Tuple

    override final def getDeclaredFields = fields

    /*
     * It's important to keep all state in the context as Cascading seems to
     * reuse these objects, so any per instance state might give unexpected
     * results.
     */
    override final def aggregate(flowProcess: FlowProcess[_], args: TupleEntry, context: Tuple) = {
      var nextContext: Tuple = null
      val newContextObj = if (null == context) {
        // First call, make a new mutable tuple to reduce allocations:
        nextContext = Tuple.size(1)
        first(args)
      } else {
        //We are updating
        val oldValue = context.getObject(0).asInstanceOf[X]
        nextContext = context
        subsequent(oldValue, args)
      }
      nextContext.set(0, newContextObj.asInstanceOf[AnyRef])
      //Return context for reuse next time:
      nextContext
    }

    override final def complete(flowProcess: FlowProcess[_], context: Tuple) = {
      if (null == context) {
        throw new Exception("FoldFunctor completed with any aggregate calls")
      } else {
        val res = context.getObject(0).asInstanceOf[X]
        // Make sure we remove the ref to the context ASAP:
        context.set(0, null)
        finish(res)
      }
    }
  }

  /**
   * This handles the mapReduceMap work on the map-side of the operation.  The code below
   * attempts to be optimal with respect to memory allocations and performance, not functional
   * style purity.
   */
  class MRMFunctor[T, X](
    @transient inputMrfn: T => X,
    @transient inputRfn: (X, X) => X,
    fields: Fields,
    conv: TupleConverter[T], set: TupleSetter[X])
    extends FoldFunctor[X](fields) {

    val mrfn = Externalizer(inputMrfn)
    val rfn = Externalizer(inputRfn)

    override def first(args: TupleEntry): X = mrfn.get(conv(args))
    override def subsequent(oldValue: X, newArgs: TupleEntry) = {
      val right = mrfn.get(conv(newArgs))
      rfn.get(oldValue, right)
    }
    override def finish(lastValue: X) = set(lastValue)
  }

  /**
   * MapReduceMapBy Class
   */
  class MRMBy[T, X, U](arguments: Fields,
    middleFields: Fields,
    declaredFields: Fields,
    mfn: T => X,
    rfn: (X, X) => X,
    mfn2: X => U,
    startConv: TupleConverter[T],
    midSet: TupleSetter[X],
    midConv: TupleConverter[X],
    endSet: TupleSetter[U]) extends AggregateBy(
    arguments,
    new MRMFunctor[T, X](mfn, rfn, middleFields, startConv, midSet),
    new MRMAggregator[X, X, U](args => args, rfn, mfn2, declaredFields, midConv, endSet))

  class BufferOp[I, T, X](
    @transient init: I,
    @transient inputIterfn: (I, Iterator[T]) => TraversableOnce[X],
    fields: Fields, conv: TupleConverter[T], set: TupleSetter[X])
    extends BaseOperation[Any](fields) with Buffer[Any] with ScaldingPrepare[Any] {
    val iterfn = Externalizer(inputIterfn)
    private val lockedInit = MeatLocker(init)
    def initCopy = lockedInit.copy

    def operate(flowProcess: FlowProcess[_], call: BufferCall[Any]) {
      val oc = call.getOutputCollector
      val in = call.getArgumentsIterator.asScala.map { entry => conv(entry) }
      iterfn.get(initCopy, in).foreach { x => oc.add(set(x)) }
    }
  }

  /*
   * A buffer that allows state object to be set up and tear down.
   */
  class SideEffectBufferOp[I, T, C, X](
    @transient init: I,
    bf: => C, // begin function returns a context
    @transient inputIterfn: (I, C, Iterator[T]) => TraversableOnce[X],
    ef: C => Unit, // end function to clean up context object
    fields: Fields,
    conv: TupleConverter[T],
    set: TupleSetter[X]) extends SideEffectBaseOperation[C](bf, ef, fields) with Buffer[C] {
    val iterfn = Externalizer(inputIterfn)
    private val lockedInit = MeatLocker(init)
    def initCopy = lockedInit.copy

    def operate(flowProcess: FlowProcess[_], call: BufferCall[C]) {
      val context = call.getContext
      val oc = call.getOutputCollector
      val in = call.getArgumentsIterator.asScala.map { entry => conv(entry) }
      iterfn.get(initCopy, context, in).foreach { x => oc.add(set(x)) }
    }
  }

  class SampleWithReplacement(frac: Double, val seed: Int = new java.util.Random().nextInt) extends BaseOperation[Poisson]()
    with Function[Poisson] with ScaldingPrepare[Poisson] {
    override def prepare(flowProcess: FlowProcess[_], operationCall: OperationCall[Poisson]) {
      super.prepare(flowProcess, operationCall)
      val p = new Poisson(frac, seed)
      operationCall.setContext(p);
    }

    def operate(flowProcess: FlowProcess[_], functionCall: FunctionCall[Poisson]) {
      val r = functionCall.getContext.nextInt
      for (i <- 0 until r)
        functionCall.getOutputCollector().add(Tuple.NULL)
    }
  }

  /** In the typed API every reduce operation is handled by this Buffer */
  class TypedBufferOp[K, V, U](
    conv: TupleConverter[K],
    @transient reduceFn: (K, Iterator[V]) => Iterator[U],
    valueField: Fields)
    extends BaseOperation[Any](valueField) with Buffer[Any] with ScaldingPrepare[Any] {
    val reduceFnSer = Externalizer(reduceFn)

    def operate(flowProcess: FlowProcess[_], call: BufferCall[Any]) {
      val oc = call.getOutputCollector
      val key = conv(call.getGroup)
      val values = call.getArgumentsIterator
        .asScala
        .map(_.getObject(0).asInstanceOf[V])

      // Avoiding a lambda here
      val resIter = reduceFnSer.get(key, values)
      while (resIter.hasNext) {
        val tup = Tuple.size(1)
        tup.set(0, resIter.next)
        oc.add(tup)
      }
    }
  }
}<|MERGE_RESOLUTION|>--- conflicted
+++ resolved
@@ -22,15 +22,7 @@
   import com.twitter.chill.MeatLocker
   import scala.collection.JavaConverters._
 
-<<<<<<< HEAD
-  import org.apache.hadoop.conf.Configuration
-
-  import com.esotericsoftware.kryo.Kryo;
-
   import com.twitter.algebird.{ Semigroup, AdaptiveCache }
-=======
-  import com.twitter.algebird.{ Semigroup, SummingCache }
->>>>>>> 083e081e
   import com.twitter.scalding.mathematics.Poisson
   import serialization.Externalizer
   import scala.util.Try
