/*
Copyright 2012 Twitter, Inc.

Licensed under the Apache License, Version 2.0 (the "License");
you may not use this file except in compliance with the License.
You may obtain a copy of the License at

http://www.apache.org/licenses/LICENSE-2.0

Unless required by applicable law or agreed to in writing, software
distributed under the License is distributed on an "AS IS" BASIS,
WITHOUT WARRANTIES OR CONDITIONS OF ANY KIND, either express or implied.
See the License for the specific language governing permissions and
limitations under the License.
*/
package com.twitter.scalding

import cascading.tuple.Fields
import cascading.pipe.Pipe
import com.esotericsoftware.kryo.DefaultSerializer

import java.util.Comparator
import scala.annotation.tailrec
import scala.collection.JavaConverters._

trait LowPriorityFieldConversions {
  /**
   * Useful to convert f : Any* to Fields.  This handles mixed cases ("hey", 'you).
   * Not sure we should be this flexible, but given that Cascading will throw an
   * exception before scheduling the job, I guess this is okay.
   */
  def parseAnySeqToFields[T <: TraversableOnce[Any]](anyf: T) = {
    val fields = new Fields(anyf.toSeq.map { anyToFieldArg }: _*)
    anyf.foreach {
      _ match {
        case field: Field[_] => fields.setComparator(field.id, field.ord)
        case _ =>
      }
    }
    fields
  }

  protected def anyToFieldArg(f: Any): Comparable[_] = f match {
    case x: Symbol => x.name
    case y: String => y
    case z: java.lang.Integer => z
    case v: Enumeration#Value => v.toString
    case fld: Field[_] => fld.id
    case flds: Fields => {
      if (flds.size == 1) {
        flds.get(0)
      } else {
        throw new Exception("Cannot convert Fields(" + flds.toString + ") to a single fields arg")
      }
    }
    case w => throw new Exception("Could not convert: " + w.toString + " to Fields argument")
  }

  /**
   * Handles treating any TupleN as a Fields object.
   * This is low priority because List is also a Product, but this method
   * will not work for List (because List is Product2(head, tail) and so
   * productIterator won't work as expected.
   * Lists are handled by an implicit in FieldConversions, which have
   * higher priority.
   */
<<<<<<< HEAD
  implicit def productToFields(f: Product): Fields = f match {
    case l: List[_] =>
      // List is a common product, unfortunately this is a very dangerous
      // implicit since so many things extends product...
      parseAnySeqToFields(l)
    case _ =>
      val fields = new Fields(f.productIterator.map(anyToFieldArg).toSeq: _*)
      f.productIterator.foreach {
        case field: Field[_] => fields.setComparator(field.id, field.ord)
        case _ => ()
      }
      fields
=======
  implicit def productToFields(f: Product): Fields = {
    val fields = new Fields(f.productIterator.map { anyToFieldArg }.toSeq: _*)
    f.productIterator.foreach {
      case field: Field[_] => fields.setComparator(field.id, field.ord)
      case _ =>
    }
    fields
>>>>>>> 1a5411d4
  }
}

trait FieldConversions extends LowPriorityFieldConversions {

  // Cascading Fields are either java.lang.String or java.lang.Integer, both are comparable.
  def asList(f: Fields): List[Comparable[_]] = {
    f.iterator.asScala.toList.asInstanceOf[List[Comparable[_]]]
  }
  // Cascading Fields are either java.lang.String or java.lang.Integer, both are comparable.
  def asSet(f: Fields): Set[Comparable[_]] = asList(f).toSet

  // TODO get the comparator also
  def getField(f: Fields, idx: Int): Fields = { new Fields(f.get(idx)) }

  def hasInts(f: Fields): Boolean = f.iterator.asScala.exists { _.isInstanceOf[java.lang.Integer] }

  /**
   * Rather than give the full power of cascading's selectors, we have
   * a simpler set of rules encoded below:
   * 1) if the input is non-definite (ALL, GROUP, ARGS, etc...) ALL is the output.
   *      Perhaps only fromFields=ALL will make sense
   * 2) If one of from or to is a strict super set of the other, SWAP is used.
   * 3) If they are equal, REPLACE is used.
   * 4) Otherwise, ALL is used.
   */
  def defaultMode(fromFields: Fields, toFields: Fields): Fields = {
    if (toFields.isArguments || (fromFields.isAll && toFields.isAll)) {
      // 1. In this case we replace the input with the output or:
      // 2. if you go from all to all, you must mean replace (ALL would fail at the cascading layer)
      Fields.REPLACE
    } else if (fromFields.size == 0) {
      //This is all the UNKNOWN, ALL, etc...
      Fields.ALL
    } else {
      val fromSet = asSet(fromFields)
      val toSet = asSet(toFields)
      (fromSet.subsetOf(toSet), toSet.subsetOf(fromSet)) match {
        case (true, true) => Fields.REPLACE //equal
        case (true, false) => Fields.SWAP //output super set, replaces input
        case (false, true) => Fields.SWAP //throw away some input
        /*
        * the next case is that they are disjoint or have some nontrivial intersection
        * if disjoint, everything is fine.
        * if they intersect, it is ill-defined and cascading is going to throw an error BEFORE
        *   starting the flow.
        */
        case (false, false) => Fields.ALL
      }
    }
  }

  //Single entry fields:
<<<<<<< HEAD
  implicit def unitToFields(u: Unit) = Fields.NONE // linter:ignore
  implicit def intToFields(x: Int) = integerToFields(Integer.valueOf(x))
  implicit def integerToFields(x: java.lang.Integer) = new Fields(x)
  implicit def stringToFields(x: String) = new Fields(x)
  implicit def enumValueToFields(x: Enumeration#Value) = new Fields(x.toString)
=======
  implicit def unitToFields(u: Unit): Fields = Fields.NONE // linter:ignore
  implicit def intToFields(x: Int): Fields = new Fields(new java.lang.Integer(x))
  implicit def integerToFields(x: java.lang.Integer): Fields = new Fields(x)
  implicit def stringToFields(x: String): Fields = new Fields(x)
  implicit def enumValueToFields(x: Enumeration#Value): Fields = new Fields(x.toString)
>>>>>>> 1a5411d4
  /**
   * '* means Fields.ALL, otherwise we take the .name
   */
  implicit def symbolToFields(x: Symbol): Fields = {
    if (x == '*) {
      Fields.ALL
    } else {
      new Fields(x.name)
    }
  }
  implicit def fieldToFields(f: Field[_]): RichFields = RichFields(f)

  @tailrec
  final def newSymbol(avoid: Set[Symbol], guess: Symbol, trial: Int = 0): Symbol = {
    if (!avoid(guess)) {
      //We are good:
      guess
    } else if (trial == 0) {
      newSymbol(avoid, guess, 1)
    } else {
      val newGuess = Symbol(guess.name + trial.toString)
      if (!avoid(newGuess)) {
        newGuess
      } else {
        newSymbol(avoid, guess, trial + 1)
      }
    }
  }

  final def ensureUniqueFields(left: Fields, right: Fields, rightPipe: Pipe): (Fields, Pipe) = {
    val leftSet = asSet(left)
    val collisions = asSet(left) & asSet(right)
    if (collisions.isEmpty) {
      (right, rightPipe)
    } else {
      // Rename the collisions with random integer names:
      val leftSetSyms = leftSet.map { f => Symbol(f.toString) }
      val (_, reversedRename) = asList(right).map { f => Symbol(f.toString) }
        .foldLeft((leftSetSyms, List[Symbol]())) { (takenRename, name) =>
          val (taken, renames) = takenRename
          val newName = newSymbol(taken, name)
          (taken + newName, newName :: renames)
        }
      val newRight = fields(reversedRename.reverse) // We pushed in as a stack, so we need to reverse
      (newRight, RichPipe(rightPipe).rename(right -> newRight))
    }
  }

  /**
   * Multi-entry fields.  This are higher priority than Product conversions so
   * that List will not conflict with Product.
   */
  implicit def fromEnum[T <: Enumeration](enumeration: T): Fields =
    new Fields(enumeration.values.toList.map { _.toString }: _*)

<<<<<<< HEAD
  def fields[T <: TraversableOnce[Symbol]](f: T) = new Fields(f.toSeq.map(_.name): _*)
  def strFields[T <: TraversableOnce[String]](f: T) = new Fields(f.toSeq: _*)
  def intFields[T <: TraversableOnce[Int]](f: T) =
    new Fields(f.toSeq.map(Integer.valueOf): _*)

  implicit def fieldFields[T <: TraversableOnce[Field[_]]](f: T) = RichFields(f.toSeq)
=======
  implicit def fields[T <: TraversableOnce[Symbol]](f: T): Fields = new Fields(f.toSeq.map(_.name): _*)
  implicit def strFields[T <: TraversableOnce[String]](f: T): Fields = new Fields(f.toSeq: _*)
  implicit def intFields[T <: TraversableOnce[Int]](f: T): Fields = {
    new Fields(f.toSeq.map { new java.lang.Integer(_) }: _*)
  }
  implicit def fieldFields[T <: TraversableOnce[Field[_]]](f: T): RichFields = RichFields(f.toSeq)
  /**
   * Useful to convert f : Any* to Fields.  This handles mixed cases ("hey", 'you).
   * Not sure we should be this flexible, but given that Cascading will throw an
   * exception before scheduling the job, I guess this is okay.
   */
  implicit def parseAnySeqToFields[T <: TraversableOnce[Any]](anyf: T): Fields = {
    val fields = new Fields(anyf.toSeq.map { anyToFieldArg }: _*)
    anyf.foreach {
      case field: Field[_] => fields.setComparator(field.id, field.ord)
      case _ =>
    }
    fields
  }
>>>>>>> 1a5411d4

  //Handle a pair generally:
  implicit def tuple2ToFieldsPair[T, U](pair: (T, U))(implicit tf: T => Fields, uf: U => Fields): (Fields, Fields) = {
    val f1 = tf(pair._1)
    val f2 = uf(pair._2)
    (f1, f2)
  }
  /**
   * We can't set the field Manifests because cascading doesn't (yet) expose field type information
   * in the Fields API.
   */
  implicit def fieldsToRichFields(fields: Fields): RichFields =
    if (!fields.isDefined) {
      // TODO We could provide a reasonable conversion here by designing a rich type hierarchy such as
      // Fields
      //   RichFieldSelector
      //     RichFields
      //     AllFields
      //     ArgsFields
      // etc., together with an implicit for converting a Fields instance to a RichFieldSelector
      // of the appropriate type
      sys.error("virtual Fields cannot be converted to RichFields")
    }
    else {

      // This bit is kludgy because cascading provides different interfaces for extracting
      // IDs and Comparators from a Fields instance.  (The IDs are only available
      // "one at a time" by querying for a specific index, while the Comparators are only
      // available "all at once" by calling getComparators.)

      new RichFields(asList(fields).zip(fields.getComparators).map {
        case (id: Comparable[_], comparator: Comparator[_]) => id match {
          case x: java.lang.Integer => IntField(x)(Ordering.comparatorToOrdering(comparator), None)
          case y: String => StringField(y)(Ordering.comparatorToOrdering(comparator), None)
          case z => sys.error("not expecting object of type " + z.getClass + " as field name")
        }
      })
    }

}

// An extension of the cascading Fields class that provides easy conversion to a List[Field[_]].
// With FieldConversions._ in scope, the following will work:
//
// val myFields: Fields = ...
// myFields.toFieldList

case class RichFields(toFieldList: List[Field[_]]) extends Fields(toFieldList.map { _.id }: _*) {
  toFieldList.foreach { field: Field[_] => setComparator(field.id, field.ord) }
}

object RichFields {
  def apply(f: Field[_]*) = new RichFields(f.toList)
  def apply(f: Traversable[Field[_]]) = new RichFields(f.toList)

}

sealed trait Field[T] extends java.io.Serializable {
  def id: Comparable[_]
  def ord: Ordering[T]
  def mf: Option[Manifest[T]]
}

@DefaultSerializer(classOf[serialization.IntFieldSerializer])
final case class IntField[T](override val id: java.lang.Integer)(implicit override val ord: Ordering[T], override val mf: Option[Manifest[T]]) extends Field[T]

@DefaultSerializer(classOf[serialization.StringFieldSerializer])
final case class StringField[T](override val id: String)(implicit override val ord: Ordering[T], override val mf: Option[Manifest[T]]) extends Field[T]

object Field {
  def apply[T](index: Int)(implicit ord: Ordering[T], mf: Manifest[T]) = IntField[T](index)(ord, Some(mf))
  def apply[T](name: String)(implicit ord: Ordering[T], mf: Manifest[T]) = StringField[T](name)(ord, Some(mf))
  def apply[T](symbol: Symbol)(implicit ord: Ordering[T], mf: Manifest[T]) = StringField[T](symbol.name)(ord, Some(mf))

  def singleOrdered[T](name: String)(implicit ord: Ordering[T]): Fields = {
    val f = new Fields(name)
    f.setComparator(name, ord)
    f
  }
}<|MERGE_RESOLUTION|>--- conflicted
+++ resolved
@@ -23,13 +23,23 @@
 import scala.annotation.tailrec
 import scala.collection.JavaConverters._
 
+/**
+ * These are particularly unsafe and we don't recommend using them
+ */
+trait DeprecatedFieldConversions extends LowPriorityFieldConversions {
+  implicit def travOnceToFields[T](t: TraversableOnce[Any]): Fields =
+    parseAnySeqToFields(t)
+}
+
+object DeprecatedFieldConversions extends DeprecatedFieldConversions
+
 trait LowPriorityFieldConversions {
   /**
    * Useful to convert f : Any* to Fields.  This handles mixed cases ("hey", 'you).
    * Not sure we should be this flexible, but given that Cascading will throw an
    * exception before scheduling the job, I guess this is okay.
    */
-  def parseAnySeqToFields[T <: TraversableOnce[Any]](anyf: T) = {
+  def parseAnySeqToFields[T <: TraversableOnce[Any]](anyf: T): Fields = {
     val fields = new Fields(anyf.toSeq.map { anyToFieldArg }: _*)
     anyf.foreach {
       _ match {
@@ -64,7 +74,6 @@
    * Lists are handled by an implicit in FieldConversions, which have
    * higher priority.
    */
-<<<<<<< HEAD
   implicit def productToFields(f: Product): Fields = f match {
     case l: List[_] =>
       // List is a common product, unfortunately this is a very dangerous
@@ -77,15 +86,6 @@
         case _ => ()
       }
       fields
-=======
-  implicit def productToFields(f: Product): Fields = {
-    val fields = new Fields(f.productIterator.map { anyToFieldArg }.toSeq: _*)
-    f.productIterator.foreach {
-      case field: Field[_] => fields.setComparator(field.id, field.ord)
-      case _ =>
-    }
-    fields
->>>>>>> 1a5411d4
   }
 }
 
@@ -139,19 +139,11 @@
   }
 
   //Single entry fields:
-<<<<<<< HEAD
-  implicit def unitToFields(u: Unit) = Fields.NONE // linter:ignore
-  implicit def intToFields(x: Int) = integerToFields(Integer.valueOf(x))
-  implicit def integerToFields(x: java.lang.Integer) = new Fields(x)
-  implicit def stringToFields(x: String) = new Fields(x)
-  implicit def enumValueToFields(x: Enumeration#Value) = new Fields(x.toString)
-=======
   implicit def unitToFields(u: Unit): Fields = Fields.NONE // linter:ignore
   implicit def intToFields(x: Int): Fields = new Fields(new java.lang.Integer(x))
   implicit def integerToFields(x: java.lang.Integer): Fields = new Fields(x)
   implicit def stringToFields(x: String): Fields = new Fields(x)
   implicit def enumValueToFields(x: Enumeration#Value): Fields = new Fields(x.toString)
->>>>>>> 1a5411d4
   /**
    * '* means Fields.ALL, otherwise we take the .name
    */
@@ -207,34 +199,12 @@
   implicit def fromEnum[T <: Enumeration](enumeration: T): Fields =
     new Fields(enumeration.values.toList.map { _.toString }: _*)
 
-<<<<<<< HEAD
-  def fields[T <: TraversableOnce[Symbol]](f: T) = new Fields(f.toSeq.map(_.name): _*)
-  def strFields[T <: TraversableOnce[String]](f: T) = new Fields(f.toSeq: _*)
-  def intFields[T <: TraversableOnce[Int]](f: T) =
+  def fields[T <: TraversableOnce[Symbol]](f: T): Fields = new Fields(f.toSeq.map(_.name): _*)
+  def strFields[T <: TraversableOnce[String]](f: T): Fields = new Fields(f.toSeq: _*)
+  def intFields[T <: TraversableOnce[Int]](f: T): Fields =
     new Fields(f.toSeq.map(Integer.valueOf): _*)
 
-  implicit def fieldFields[T <: TraversableOnce[Field[_]]](f: T) = RichFields(f.toSeq)
-=======
-  implicit def fields[T <: TraversableOnce[Symbol]](f: T): Fields = new Fields(f.toSeq.map(_.name): _*)
-  implicit def strFields[T <: TraversableOnce[String]](f: T): Fields = new Fields(f.toSeq: _*)
-  implicit def intFields[T <: TraversableOnce[Int]](f: T): Fields = {
-    new Fields(f.toSeq.map { new java.lang.Integer(_) }: _*)
-  }
-  implicit def fieldFields[T <: TraversableOnce[Field[_]]](f: T): RichFields = RichFields(f.toSeq)
-  /**
-   * Useful to convert f : Any* to Fields.  This handles mixed cases ("hey", 'you).
-   * Not sure we should be this flexible, but given that Cascading will throw an
-   * exception before scheduling the job, I guess this is okay.
-   */
-  implicit def parseAnySeqToFields[T <: TraversableOnce[Any]](anyf: T): Fields = {
-    val fields = new Fields(anyf.toSeq.map { anyToFieldArg }: _*)
-    anyf.foreach {
-      case field: Field[_] => fields.setComparator(field.id, field.ord)
-      case _ =>
-    }
-    fields
-  }
->>>>>>> 1a5411d4
+  implicit def fieldFields[T <: TraversableOnce[Field[_]]](f: T): Fields = RichFields(f.toSeq)
 
   //Handle a pair generally:
   implicit def tuple2ToFieldsPair[T, U](pair: (T, U))(implicit tf: T => Fields, uf: U => Fields): (Fields, Fields) = {
