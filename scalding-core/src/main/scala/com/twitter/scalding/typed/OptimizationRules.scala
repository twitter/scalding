--- conflicted
+++ resolved
@@ -908,11 +908,7 @@
           // this is a no-op reduce that will be removed, so we may need to add a force
           maybeForce(input)
         case SourcePipe(_) | IterablePipe(_) | CoGroupedPipe(_) | ReduceStepPipe(_) | ForceToDisk(_) => t
-<<<<<<< HEAD
-        case WithOnComplete(pipe, fn) => // TODO it is not clear this is safe
-=======
         case WithOnComplete(pipe, fn) => // TODO it is not clear this is safe in cascading 3, since oncomplete is an each
->>>>>>> 77296a96
           WithOnComplete(maybeForce(pipe), fn)
         case WithDescriptionTypedPipe(pipe, desc, dedup) =>
           WithDescriptionTypedPipe(maybeForce(pipe), desc, dedup)
@@ -933,8 +929,6 @@
         else None
       case (cp@CrossPipe(_, _)) => Some(cp.viaHashJoin)
       case (cv@CrossValue(_, _)) => Some(cv.viaHashJoin)
-<<<<<<< HEAD
-=======
       case _ => None
     }
   }
@@ -950,12 +944,9 @@
         Some(CoGroupedPipe(CoGrouped.Pair(leftg, right, joiner2)))
       case (cp@CrossPipe(_, _)) => Some(cp.viaHashJoin)
       case (cv@CrossValue(_, _)) => Some(cv.viaHashJoin)
->>>>>>> 77296a96
       case _ => None
     }
   }
-
-  // TODO: write a rule to convert HashCoGroup to CoGroupedPipe to side-step cascading3 planning
 
   ///////
   // These are composed rules that are related
